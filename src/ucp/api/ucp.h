--- conflicted
+++ resolved
@@ -1179,29 +1179,21 @@
  *                          "ucp_tag_msg_recv_nb()" in order to receive the data
  *                          and release the resources associated with the
  *                          message handle.
-<<<<<<< HEAD
- *                          If false (0), ucp_tag_msg_recv_nb() cannot be called
- *                          after this function call.
-=======
  *                          If false (0), the return value is merely an indication
  *                          to whether a matching message is present, and it cannot
  *                          be used in any other way, and in particular it cannot
  *                          be passed to @ref ucp_tag_msg_recv_nb().
->>>>>>> de614d2a
  * @param [out] info        If the matching message is found the descriptor is
  *                          filled with the details about the message.
  *
  * @return NULL                      - No match found.
  * @return Message handle (not NULL) - If message is matched the message handle
  *                                     is returned.
-<<<<<<< HEAD
-=======
  *
  * @note This function does not advance the communication state of the network.
  *       If this routine is used in busy-poll mode, need to make sure
  *       @ref ucp_worker_progress() is called periodically to extract messages
  *       from the transport.
->>>>>>> de614d2a
  */
 ucp_tag_message_h ucp_tag_probe_nb(ucp_worker_h worker, ucp_tag_t tag,
                                    ucp_tag_t tag_mask, int remove,
