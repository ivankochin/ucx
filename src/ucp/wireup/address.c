/**
 * Copyright (C) Mellanox Technologies Ltd. 2001-2016.  ALL RIGHTS RESERVED.
 *
 * See file LICENSE for terms.
 */

#ifdef HAVE_CONFIG_H
#  include "config.h"
#endif

#include "address.h"
#include "wireup_ep.h"

#include <ucp/core/ucp_worker.h>
#include <ucp/core/ucp_ep.inl>
#include <ucs/arch/bitops.h>
#include <ucs/debug/log.h>
#include <inttypes.h>


/*
 * Packed address layout:
 *
 * [ uuid(64bit) | worker_name(string) ]
 * [ device1_md_index | device1_address(var) ]
 *    [ tl1_name_csum(string) | tl1_info | tl1_address(var) ]
 *    [ tl2_name_csum(string) | tl2_info | tl2_address(var) ]
 *    ...
 * [ device2_md_index | device2_address(var) ]
 *    ...
 *
 *   * worker_name is packed if ENABLE_DEBUG is set.
 *   * In unified mode tl_info contains just rsc_index and iface latency overhead.
 *     For last address in the tl address list, it will have LAST flag set.
 *   * In non unified mode tl_info contains iface attributes. LAST flag is set in
 *     iface address length.
 *   * If a device does not have tl addresses, it's md_index will have the flag
 *     EMPTY.
 *   * If the address list is empty, then it will contain only a single md_index
 *     which equals to UCP_NULL_RESOURCE.
 *   * For non-unified mode, ep address contains length with flags. Multiple ep
 *     addresses could be present and the last one is marked with the flag
 *     UCP_ADDRESS_FLAG_LAST. For unified mode, there could not be more than one
 *     ep address.
 *   * For any mode, ep address is followed by a lane index.
 */


typedef struct {
    size_t           dev_addr_len;
    uint64_t         tl_bitmap;
    ucp_rsc_index_t  rsc_index;
    ucp_rsc_index_t  tl_count;
    size_t           tl_addrs_size;
} ucp_address_packed_device_t;


typedef struct {
    float            overhead;
    float            bandwidth;
    float            lat_ovh;
    uint32_t         prio_cap_flags; /* 8 lsb: prio, 22 msb: cap flags, 2 hsb: amo */
} ucp_address_packed_iface_attr_t;


/* In unified mode we pack resource index instead of iface attrs to the address,
 * so the peer can get all attrs from the local device with the same resource
 * index.
 * Also we send information which depends on device NUMA locality,
 * which may be different on peers (processes which do address pack
 * and address unpack):
 * - latency overhead
 * - Indication whether resource can be used for atomics or not (packed to the
 *   signed bit of lat_ovh).
 *
 * TODO: Revise/fix this when NUMA locality is exposed in UCP.
 * */
typedef struct {
    ucp_rsc_index_t  rsc_index;
    float            lat_ovh;
} ucp_address_unified_iface_attr_t;


#define UCT_ADDRESS_FLAG_ATOMIC32     UCS_BIT(30) /* 32bit atomic operations */
#define UCT_ADDRESS_FLAG_ATOMIC64     UCS_BIT(31) /* 64bit atomic operations */

#define UCP_ADDRESS_FLAG_LAST         0x80   /* Last address in the list */
#define UCP_ADDRESS_FLAG_HAVE_EP_ADDR 0x40   /* Indicates that ep addr is packed
                                                right after iface addr */
#define UCP_ADDRESS_FLAG_LEN_MASK     ~(UCP_ADDRESS_FLAG_HAVE_EP_ADDR | \
                                        UCP_ADDRESS_FLAG_LAST)

#define UCP_ADDRESS_FLAG_EMPTY        0x80   /* Device without TL addresses */
#define UCP_ADDRESS_FLAG_MD_ALLOC     0x40   /* MD can register  */
#define UCP_ADDRESS_FLAG_MD_REG       0x20   /* MD can allocate */
#define UCP_ADDRESS_FLAG_MD_MASK      ~(UCP_ADDRESS_FLAG_EMPTY | \
                                        UCP_ADDRESS_FLAG_MD_ALLOC | \
                                        UCP_ADDRESS_FLAG_MD_REG)

static size_t ucp_address_worker_name_size(ucp_worker_h worker, uint64_t flags)
{
#if ENABLE_DEBUG_DATA
    return (flags & UCP_ADDRESS_PACK_FLAG_WORKER_NAME) ?
           strlen(ucp_worker_get_name(worker)) + 1 : 0;
#else
    return 0;
#endif
}

static size_t ucp_address_iface_attr_size(ucp_worker_t *worker)
{
    return ucp_worker_unified_mode(worker) ?
           sizeof(ucp_address_unified_iface_attr_t) :
           sizeof(ucp_address_packed_iface_attr_t);
}

static uint64_t ucp_worker_iface_can_connect(uct_iface_attr_t *attrs)
{
    return attrs->cap.flags &
           (UCT_IFACE_FLAG_CONNECT_TO_IFACE | UCT_IFACE_FLAG_CONNECT_TO_EP);
}

/* Pack a string and return a pointer to storage right after the string */
static void* ucp_address_pack_worker_name(ucp_worker_h worker, void *dest,
                                          uint64_t flags)
{
#if ENABLE_DEBUG_DATA
    const char *s;
    size_t length;

    if (!(flags & UCP_ADDRESS_PACK_FLAG_WORKER_NAME)) {
        return dest;
    }

    s      = ucp_worker_get_name(worker);
    length = strlen(s);
    ucs_assert(length <= UINT8_MAX);
    *(uint8_t*)dest = length;
    memcpy(UCS_PTR_TYPE_OFFSET(dest, uint8_t), s, length);
    return UCS_PTR_BYTE_OFFSET(UCS_PTR_TYPE_OFFSET(dest, uint8_t), length);
#else
    return dest;
#endif
}

/* Unpack a string and return pointer to next storage byte */
static const void* ucp_address_unpack_worker_name(const void *src, char *s,
                                                  size_t max, uint64_t flags)
{
#if ENABLE_DEBUG_DATA
    size_t length, avail;

    if (!(flags & UCP_ADDRESS_PACK_FLAG_WORKER_NAME)) {
        s[0] = '\0';
        return src;
    }

    ucs_assert(max >= 1);
    length   = *(const uint8_t*)src;
    avail    = ucs_min(length, max - 1);
    memcpy(s, UCS_PTR_TYPE_OFFSET(src, const uint8_t), avail);
    s[avail] = '\0';
    return UCS_PTR_TYPE_OFFSET(UCS_PTR_BYTE_OFFSET(src,length),
                               const uint8_t);
#else
    s[0] = '\0';
    return src;
#endif
}

static ucp_address_packed_device_t*
ucp_address_get_device(ucp_context_h context, ucp_rsc_index_t rsc_index,
                       ucp_address_packed_device_t *devices,
                       ucp_rsc_index_t *num_devices_p)
{
    const ucp_tl_resource_desc_t *tl_rsc = context->tl_rscs;
    ucp_address_packed_device_t *dev;

    for (dev = devices; dev < devices + *num_devices_p; ++dev) {
        if ((tl_rsc[rsc_index].md_index == tl_rsc[dev->rsc_index].md_index) &&
            !strcmp(tl_rsc[rsc_index].tl_rsc.dev_name,
                    tl_rsc[dev->rsc_index].tl_rsc.dev_name)) {
            goto out;
        }
    }

    dev = &devices[(*num_devices_p)++];
    memset(dev, 0, sizeof(*dev));
out:
    return dev;
}

static ucs_status_t
ucp_address_gather_devices(ucp_worker_h worker, ucp_ep_h ep, uint64_t tl_bitmap,
                           uint64_t flags, ucp_address_packed_device_t **devices_p,
                           ucp_rsc_index_t *num_devices_p)
{
    ucp_context_h context = worker->context;
    ucp_address_packed_device_t *dev, *devices;
    uct_iface_attr_t *iface_attr;
    ucp_rsc_index_t num_devices;
    ucp_rsc_index_t rsc_index;
    ucp_lane_index_t lane;
    unsigned num_ep_addrs;

    devices = ucs_calloc(context->num_tls, sizeof(*devices), "packed_devices");
    if (devices == NULL) {
        return UCS_ERR_NO_MEMORY;
    }

    num_devices = 0;
    tl_bitmap  &= context->tl_bitmap;
    ucs_for_each_bit(rsc_index, tl_bitmap) {
        iface_attr = ucp_worker_iface_get_attr(worker, rsc_index);
        if (!ucp_worker_iface_can_connect(iface_attr)) {
            continue;
        }

        dev = ucp_address_get_device(context, rsc_index, devices, &num_devices);

        if ((flags & UCP_ADDRESS_PACK_FLAG_EP_ADDR) &&
            ucp_worker_iface_is_tl_p2p(iface_attr)) {
            /* Each lane which matches the resource index adds an ep address
             * entry. The length and flags is packed in non-unified mode only.
             */
            ucs_assert(ep != NULL);
            num_ep_addrs = 0;
            for (lane = 0; lane < ucp_ep_num_lanes(ep); ++lane) {
                if (ucp_ep_get_rsc_index(ep, lane) == rsc_index) {
                    dev->tl_addrs_size += !ucp_worker_unified_mode(worker);
                    dev->tl_addrs_size += iface_attr->ep_addr_len;
                }
            }
            if (ucp_worker_unified_mode(worker)) {
                ucs_assertv_always(
                    num_ep_addrs <= 1,
                    "unexpected multiple ep addresses in unified mode");
            }
        }

        dev->tl_addrs_size += sizeof(uint16_t); /* tl name checksum */

        if (flags & UCP_ADDRESS_PACK_FLAG_IFACE_ADDR) {
            /* iface address (its length will be packed in non-unified mode only) */
            dev->tl_addrs_size += iface_attr->iface_addr_len;
            dev->tl_addrs_size += !ucp_worker_unified_mode(worker); /* if addr length */
            dev->tl_addrs_size += ucp_address_iface_attr_size(worker);
        } else {
            dev->tl_addrs_size += 1; /* 0-value for valid unpacking */
        }

        if (flags & UCP_ADDRESS_PACK_FLAG_DEVICE_ADDR) {
            dev->dev_addr_len = iface_attr->device_addr_len;
        } else {
            dev->dev_addr_len = 0;
        }

        dev->rsc_index  = rsc_index;
        dev->tl_bitmap |= UCS_BIT(rsc_index);
    }

    *devices_p     = devices;
    *num_devices_p = num_devices;
    return UCS_OK;
}

static size_t ucp_address_packed_size(ucp_worker_h worker,
                                      const ucp_address_packed_device_t *devices,
                                      ucp_rsc_index_t num_devices,
                                      uint64_t flags)
{
    size_t size = 0;
    const ucp_address_packed_device_t *dev;

    if (flags & UCP_ADDRESS_PACK_FLAG_WORKER_UUID) {
        size += sizeof(uint64_t);
    }

    size += ucp_address_worker_name_size(worker, flags);

    if (num_devices == 0) {
        size += 1;                      /* NULL md_index */
    } else {
        for (dev = devices; dev < devices + num_devices; ++dev) {
            size += 1;                  /* device md_index */
            size += 1;                  /* device address length */
            if (flags & UCP_ADDRESS_PACK_FLAG_DEVICE_ADDR) {
                size += dev->dev_addr_len;  /* device address */
            }
            size += dev->tl_addrs_size; /* transport addresses */
        }
    }
    return size;
}

static void ucp_address_memcheck(ucp_context_h context, void *ptr, size_t size,
                                ucp_rsc_index_t rsc_index)
{

    void *undef_ptr;

    undef_ptr = (void*)VALGRIND_CHECK_MEM_IS_DEFINED(ptr, size);
    if (undef_ptr != NULL) {
        ucs_error(UCT_TL_RESOURCE_DESC_FMT
                  " address contains undefined bytes at offset %zd",
                  UCT_TL_RESOURCE_DESC_ARG(&context->tl_rscs[rsc_index].tl_rsc),
                  UCS_PTR_BYTE_DIFF(ptr, undef_ptr));
    }
}

static int ucp_address_pack_iface_attr(ucp_worker_h worker, void *ptr,
                                       ucp_rsc_index_t index,
                                       const uct_iface_attr_t *iface_attr,
                                       int enable_atomics)
{
    ucp_address_packed_iface_attr_t  *packed;
    ucp_address_unified_iface_attr_t *unified;
    uint32_t packed_flag;
    uint64_t cap_flags;
    uint64_t bit;

    /* check if at least one of bandwidth values is 0 */
    if ((iface_attr->bandwidth.dedicated * iface_attr->bandwidth.shared) != 0) {
        ucs_error("Incorrect bandwidth value: one of bandwidth dedicated/shared must be zero");
        return -1;
    }


    if (ucp_worker_unified_mode(worker)) {
        /* In unified mode all workers have the same transports and tl bitmap.
         * Just send rsc index, so the remote peer could fetch iface attributes
         * from its local iface. Also send latency overhead, because it
         * depends on device NUMA locality. */
        unified            = ptr;
        unified->rsc_index = index;
        unified->lat_ovh   = enable_atomics ? -iface_attr->latency.overhead :
                                               iface_attr->latency.overhead;

        return sizeof(*unified);
    }

    packed    = ptr;
    cap_flags = iface_attr->cap.flags;

    packed->prio_cap_flags = ((uint8_t)iface_attr->priority);
    packed->overhead       = iface_attr->overhead;
    packed->bandwidth      = iface_attr->bandwidth.dedicated - iface_attr->bandwidth.shared;
    packed->lat_ovh        = iface_attr->latency.overhead;

    /* Keep only the bits defined by UCP_ADDRESS_IFACE_FLAGS, to shrink address. */
    packed_flag = UCS_BIT(8);
    bit         = 1;
    while (UCP_ADDRESS_IFACE_FLAGS & ~(bit - 1)) {
        if (UCP_ADDRESS_IFACE_FLAGS & bit) {
            if (cap_flags & bit) {
                packed->prio_cap_flags |= packed_flag;
            }
            packed_flag <<= 1;
        }
        bit <<= 1;
    }

    if (enable_atomics) {
        if (ucs_test_all_flags(iface_attr->cap.atomic32.op_flags, UCP_ATOMIC_OP_MASK) &&
            ucs_test_all_flags(iface_attr->cap.atomic32.fop_flags, UCP_ATOMIC_FOP_MASK)) {
            packed->prio_cap_flags |= UCT_ADDRESS_FLAG_ATOMIC32;
        }
        if (ucs_test_all_flags(iface_attr->cap.atomic64.op_flags, UCP_ATOMIC_OP_MASK) &&
            ucs_test_all_flags(iface_attr->cap.atomic64.fop_flags, UCP_ATOMIC_FOP_MASK)) {
            packed->prio_cap_flags |= UCT_ADDRESS_FLAG_ATOMIC64;
        }
    }

    return sizeof(*packed);
}

static int
ucp_address_unpack_iface_attr(ucp_worker_t *worker,
                              ucp_address_iface_attr_t *iface_attr,
                              const void *ptr)
{
    const ucp_address_packed_iface_attr_t *packed;
    const ucp_address_unified_iface_attr_t *unified;
    ucp_worker_iface_t *wiface;
    uint32_t packed_flag;
    ucp_rsc_index_t rsc_idx;
    uint64_t bit;

    if (ucp_worker_unified_mode(worker)) {
        /* Address contains resources index and iface latency overhead
         * (not all iface attrs). */
        unified               = ptr;
        rsc_idx               = unified->rsc_index & UCP_ADDRESS_FLAG_LEN_MASK;
        iface_attr->lat_ovh   = fabs(unified->lat_ovh);
        wiface                = ucp_worker_iface(worker, rsc_idx);

        /* Just take the rest of iface attrs from the local resource. */
        iface_attr->cap_flags = wiface->attr.cap.flags;
        iface_attr->priority  = wiface->attr.priority;
        iface_attr->overhead  = wiface->attr.overhead;
        iface_attr->bandwidth = wiface->attr.bandwidth;
        if (signbit(unified->lat_ovh)) {
            iface_attr->atomic.atomic32.op_flags  = wiface->attr.cap.atomic32.op_flags;
            iface_attr->atomic.atomic32.fop_flags = wiface->attr.cap.atomic32.fop_flags;
            iface_attr->atomic.atomic64.op_flags  = wiface->attr.cap.atomic64.op_flags;
            iface_attr->atomic.atomic64.fop_flags = wiface->attr.cap.atomic64.fop_flags;
        }

        return sizeof(*unified);
    }

    packed                          = ptr;
    iface_attr->cap_flags           = 0;
    iface_attr->priority            = packed->prio_cap_flags & UCS_MASK(8);
    iface_attr->overhead            = packed->overhead;
    iface_attr->bandwidth.dedicated = ucs_max(0.0, packed->bandwidth);
    iface_attr->bandwidth.shared    = ucs_max(0.0, -packed->bandwidth);
    iface_attr->lat_ovh             = packed->lat_ovh;

    packed_flag = UCS_BIT(8);
    bit         = 1;
    while (UCP_ADDRESS_IFACE_FLAGS & ~(bit - 1)) {
        if (UCP_ADDRESS_IFACE_FLAGS & bit) {
            if (packed->prio_cap_flags & packed_flag) {
                iface_attr->cap_flags |= bit;
            }
            packed_flag <<= 1;
        }
        bit <<= 1;
    }

    if (packed->prio_cap_flags & UCT_ADDRESS_FLAG_ATOMIC32) {
        iface_attr->atomic.atomic32.op_flags  |= UCP_ATOMIC_OP_MASK;
        iface_attr->atomic.atomic32.fop_flags |= UCP_ATOMIC_FOP_MASK;
    }
    if (packed->prio_cap_flags & UCT_ADDRESS_FLAG_ATOMIC64) {
        iface_attr->atomic.atomic64.op_flags  |= UCP_ATOMIC_OP_MASK;
        iface_attr->atomic.atomic64.fop_flags |= UCP_ATOMIC_FOP_MASK;
    }

    return sizeof(*packed);
}

static void*
ucp_address_iface_flags_ptr(ucp_worker_h worker, void *attr_ptr, int attr_len)
{
    if (ucp_worker_unified_mode(worker)) {
        /* In unified mode, rsc_index is packed instead of attrs. Address flags
         * will be packed in the end of rsc_index byte. */
        UCS_STATIC_ASSERT(ucs_offsetof(ucp_address_unified_iface_attr_t,
                                       rsc_index) == 0);
        return attr_ptr;
    }

    /* In non-unified mode, address flags will be packed in the end of
     * iface addr length byte, which is packed right after iface attrs. */
    return UCS_PTR_BYTE_OFFSET(attr_ptr, attr_len);
}

static void*
ucp_address_pack_length(ucp_worker_h worker, void *ptr, size_t addr_length)
{
    if (ucp_worker_unified_mode(worker)) {
        return ptr;
    }

    ucs_assert(addr_length <= UCP_ADDRESS_FLAG_LEN_MASK);
    *(uint8_t*)ptr = addr_length;

    return UCS_PTR_TYPE_OFFSET(ptr, uint8_t);
}

static const void*
ucp_address_unpack_length(ucp_worker_h worker, const void* flags_ptr, const void *ptr,
                          size_t *addr_length, int is_ep_addr, int *is_last)
{
    ucp_rsc_index_t rsc_index;
    uct_iface_attr_t *attr;
    const ucp_address_unified_iface_attr_t *unified;

    if (ucp_worker_unified_mode(worker)) {
        /* In unified mode:
         * - flags are packed with rsc index in ucp_address_unified_iface_attr_t
         * - iface and ep addr lengths are not packed, need to take them from
         *   local iface attrs */
        unified   = flags_ptr;
        rsc_index = unified->rsc_index & UCP_ADDRESS_FLAG_LEN_MASK;
        attr      = ucp_worker_iface_get_attr(worker, rsc_index);
        if (is_ep_addr) {
            *addr_length = attr->ep_addr_len;
            *is_last     = 1; /* in unified mode, there's only 1 ep address */
        } else {
            ucs_assert(&unified->rsc_index == flags_ptr);
            *addr_length = attr->iface_addr_len;
            *is_last     = unified->rsc_index & UCP_ADDRESS_FLAG_LAST;
        }
        return ptr;
    }

    *is_last     = *(uint8_t*)ptr & UCP_ADDRESS_FLAG_LAST;
    *addr_length = *(uint8_t*)ptr & UCP_ADDRESS_FLAG_LEN_MASK;

    return UCS_PTR_TYPE_OFFSET(ptr, uint8_t);
}

static ucs_status_t ucp_address_do_pack(ucp_worker_h worker, ucp_ep_h ep,
                                        void *buffer, size_t size,
                                        uint64_t tl_bitmap, uint64_t flags,
                                        unsigned *order,
                                        const ucp_address_packed_device_t *devices,
                                        ucp_rsc_index_t num_devices)
{
    ucp_context_h context       = worker->context;
    uint64_t md_flags_pack_mask = (UCT_MD_FLAG_REG | UCT_MD_FLAG_ALLOC);
    const ucp_address_packed_device_t *dev;
    void *tl_flags_ptr, *ep_flags_ptr;
    uct_iface_attr_t *iface_attr;
    ucp_rsc_index_t md_index;
    ucp_worker_iface_t *wiface;
    ucp_rsc_index_t rsc_index;
    ucp_lane_index_t lane;
    uint64_t dev_tl_bitmap;
    unsigned num_ep_addrs;
    ucs_status_t status;
    size_t iface_addr_len;
    size_t ep_addr_len;
    uint64_t md_flags;
    unsigned index;
    int attr_len;
    void *ptr;
<<<<<<< HEAD
=======
    void *flags_ptr;
    int enable_amo;
>>>>>>> 431a40f6

    ptr   = buffer;
    index = 0;

    if (flags & UCP_ADDRESS_PACK_FLAG_WORKER_UUID) {
        *(uint64_t*)ptr = worker->uuid;
        ptr = UCS_PTR_TYPE_OFFSET(ptr, worker->uuid);
    }

    ptr = ucp_address_pack_worker_name(worker, ptr, flags);

    if (num_devices == 0) {
        *((uint8_t*)ptr) = UCP_NULL_RESOURCE;
        ptr = UCS_PTR_TYPE_OFFSET(ptr, UCP_NULL_RESOURCE);
        goto out;
    }

    for (dev = devices; dev < devices + num_devices; ++dev) {

        /* MD index */
        md_index       = context->tl_rscs[dev->rsc_index].md_index;
        md_flags       = context->tl_mds[md_index].attr.cap.flags & md_flags_pack_mask;
        ucs_assert_always(!(md_index & ~UCP_ADDRESS_FLAG_MD_MASK));

        *(uint8_t*)ptr = md_index |
                         ((dev->tl_bitmap == 0)          ? UCP_ADDRESS_FLAG_EMPTY    : 0) |
                         ((md_flags & UCT_MD_FLAG_ALLOC) ? UCP_ADDRESS_FLAG_MD_ALLOC : 0) |
                         ((md_flags & UCT_MD_FLAG_REG)   ? UCP_ADDRESS_FLAG_MD_REG   : 0);
        ptr = UCS_PTR_TYPE_OFFSET(ptr, md_index);

        /* Device address length */
        *(uint8_t*)ptr = (dev == (devices + num_devices - 1)) ?
                         UCP_ADDRESS_FLAG_LAST : 0;
        if (flags & UCP_ADDRESS_PACK_FLAG_DEVICE_ADDR) {
            ucs_assert(dev->dev_addr_len < UCP_ADDRESS_FLAG_LAST);
            *(uint8_t*)ptr |= dev->dev_addr_len;
        }
        ptr = UCS_PTR_TYPE_OFFSET(ptr, uint8_t);

        /* Device address */
        if (flags & UCP_ADDRESS_PACK_FLAG_DEVICE_ADDR) {
            wiface = ucp_worker_iface(worker, dev->rsc_index);
            status = uct_iface_get_device_address(wiface->iface,
                                                  (uct_device_addr_t*)ptr);
            if (status != UCS_OK) {
                return status;
            }

            ucp_address_memcheck(context, ptr, dev->dev_addr_len, dev->rsc_index);
            ptr = UCS_PTR_BYTE_OFFSET(ptr, dev->dev_addr_len);
        }

        dev_tl_bitmap = context->tl_bitmap & dev->tl_bitmap;
        ucs_for_each_bit(rsc_index, dev_tl_bitmap) {

            wiface     = ucp_worker_iface(worker, rsc_index);
            iface_attr = &wiface->attr;

            if (!ucp_worker_iface_can_connect(iface_attr)) {
                return UCS_ERR_INVALID_ADDR;
            }

            /* Transport name checksum */
            *(uint16_t*)ptr = context->tl_rscs[rsc_index].tl_name_csum;
            ptr = UCS_PTR_TYPE_OFFSET(ptr,
                                      context->tl_rscs[rsc_index].tl_name_csum);

            /* Transport information */
            enable_amo = !(flags & UCP_ADDRESS_PACK_FLAG_DISABLE_HW_AMO) &&
                         worker->atomic_tls & UCS_BIT(rsc_index);
            attr_len   = ucp_address_pack_iface_attr(worker, ptr, rsc_index,
                                                     iface_attr, enable_amo);
            if (attr_len < 0) {
                return UCS_ERR_INVALID_ADDR;
            }

            ucp_address_memcheck(context, ptr, attr_len, rsc_index);

            if (flags & UCP_ADDRESS_PACK_FLAG_IFACE_ADDR) {
                iface_addr_len = iface_attr->iface_addr_len;
            } else {
                iface_addr_len = 0;
            }

            tl_flags_ptr = ucp_address_iface_flags_ptr(worker, ptr, attr_len);
            ptr          = UCS_PTR_BYTE_OFFSET(ptr, attr_len);

            /* Pack iface address */
            ptr = ucp_address_pack_length(worker, ptr, iface_addr_len);
            if (flags & UCP_ADDRESS_PACK_FLAG_IFACE_ADDR) {
                status = uct_iface_get_address(wiface->iface,
                                               (uct_iface_addr_t*)ptr);
                if (status != UCS_OK) {
                    return status;
                }

                ucp_address_memcheck(context, ptr, iface_addr_len, rsc_index);
                ptr = UCS_PTR_BYTE_OFFSET(ptr, iface_addr_len);
            }

            /* cppcheck-suppress internalAstError */
            if (rsc_index == ucs_ilog2(dev->tl_bitmap)) {
                *(uint8_t*)tl_flags_ptr |= UCP_ADDRESS_FLAG_LAST;
            }

            /* Pack ep address if present: iterate over all lanes which use the
             * current resource (rsc_index) and pack their addresses. The last
             * one is marked with UCP_ADDRESS_FLAG_LAST in its length field.
             */
            num_ep_addrs = 0;
            if ((flags & UCP_ADDRESS_PACK_FLAG_EP_ADDR) &&
                ucp_worker_iface_is_tl_p2p(iface_attr)) {

                ucs_assert(ep != NULL);
                ep_addr_len  = iface_attr->ep_addr_len;
                ep_flags_ptr = NULL;

                for (lane = 0; lane < ucp_ep_num_lanes(ep); ++lane) {
                    if (ucp_ep_get_rsc_index(ep, lane) != rsc_index) {
                        continue;
                    }

                    /* pack ep address length and save pointer to flags */
                    ep_flags_ptr = ptr;
                    ptr          = ucp_address_pack_length(worker, ptr,
                                                           ep_addr_len);

                    /* pack ep address */
                    status = uct_ep_get_address(ep->uct_eps[lane], ptr);
                    if (status != UCS_OK) {
                        return status;
                    }

                    ucp_address_memcheck(context, ptr, ep_addr_len, rsc_index);
                    ptr = UCS_PTR_BYTE_OFFSET(ptr, ep_addr_len);

                    ++num_ep_addrs;
                }

                if (num_ep_addrs > 0) {
                    ucs_assert(ep_flags_ptr != NULL);
                    *(uint8_t*)tl_flags_ptr |= UCP_ADDRESS_FLAG_HAVE_EP_ADDR;
                    if (!ucp_worker_unified_mode(worker)) {
                        *(uint8_t*)ep_flags_ptr |= UCP_ADDRESS_FLAG_LAST;
                    }
                }
            }

            /* Save the address index of this transport */
            if (order != NULL) {
                order[ucs_bitmap2idx(tl_bitmap, rsc_index)] = index;
            }

            if (flags & UCP_ADDRESS_PACK_FLAG_TRACE) {
                ucs_trace("pack addr[%d] : "UCT_TL_RESOURCE_DESC_FMT" "
                          "eps %u md_flags 0x%"PRIx64" tl_flags 0x%"PRIx64" bw %e + %e/n ovh %e "
                          "lat_ovh %e dev_priority %d a32 0x%lx/0x%lx a64 0x%lx/0x%lx",
                          index,
                          UCT_TL_RESOURCE_DESC_ARG(&context->tl_rscs[rsc_index].tl_rsc),
                          num_ep_addrs, md_flags, iface_attr->cap.flags,
                          iface_attr->bandwidth.dedicated,
                          iface_attr->bandwidth.shared,
                          iface_attr->overhead,
                          iface_attr->latency.overhead,
                          iface_attr->priority,
                          iface_attr->cap.atomic32.op_flags,
                          iface_attr->cap.atomic32.fop_flags,
                          iface_attr->cap.atomic64.op_flags,
                          iface_attr->cap.atomic64.fop_flags);
            }
            ++index;
        }
    }

out:
    ucs_assertv(UCS_PTR_BYTE_OFFSET(buffer, size) == ptr,
                "buffer=%p size=%zu ptr=%p ptr-buffer=%zd",
                buffer, size, ptr, UCS_PTR_BYTE_DIFF(buffer, ptr));
    return UCS_OK;
}

ucs_status_t ucp_address_pack(ucp_worker_h worker, ucp_ep_h ep,
                              uint64_t tl_bitmap, uint64_t flags,
                              unsigned *order, size_t *size_p, void **buffer_p)
{
    ucp_address_packed_device_t *devices;
    ucp_rsc_index_t num_devices;
    ucs_status_t status;
    void *buffer;
    size_t size;

    if (ep == NULL) {
        flags &= ~UCP_ADDRESS_PACK_FLAG_EP_ADDR;
    }

    /* Collect all devices we want to pack */
    status = ucp_address_gather_devices(worker, ep, tl_bitmap, flags, &devices,
                                        &num_devices);
    if (status != UCS_OK) {
        goto out;
    }

    /* Calculate packed size */
    size = ucp_address_packed_size(worker, devices, num_devices, flags);

    /* Allocate address */
    buffer = ucs_malloc(size, "ucp_address");
    if (buffer == NULL) {
        status = UCS_ERR_NO_MEMORY;
        goto out_free_devices;
    }

    memset(buffer, 0, size);

    /* Pack the address */
    status = ucp_address_do_pack(worker, ep, buffer, size, tl_bitmap, flags,
                                 order, devices, num_devices);
    if (status != UCS_OK) {
        ucs_free(buffer);
        goto out_free_devices;
    }

    VALGRIND_CHECK_MEM_IS_DEFINED(buffer, size);

    *size_p   = size;
    *buffer_p = buffer;
    status    = UCS_OK;

out_free_devices:
    ucs_free(devices);
out:
    return status;
}

ucs_status_t ucp_address_unpack(ucp_worker_t *worker, const void *buffer,
                                uint64_t flags,
                                ucp_unpacked_address_t *unpacked_address)
{
    ucp_address_entry_t *address_list, *address;
    ucp_address_entry_ep_addr_t *ep_addr;
    int last_dev, last_tl, last_ep_addr;
    const uct_device_addr_t *dev_addr;
    ucp_rsc_index_t dev_index;
    ucp_rsc_index_t md_index;
    unsigned address_count;
    int empty_dev;
    uint64_t md_flags;
    size_t dev_addr_len;
    size_t iface_addr_len;
    size_t ep_addr_len;
    size_t attr_len;
    uint8_t md_byte;
    const void *ptr;
    const void *aptr;
    const void *flags_ptr;

    ptr = buffer;
    if (flags & UCP_ADDRESS_PACK_FLAG_WORKER_UUID) {
        unpacked_address->uuid = *(uint64_t*)ptr;
        ptr = UCS_PTR_TYPE_OFFSET(ptr, unpacked_address->uuid);
    } else {
        unpacked_address->uuid = 0;
    }

    aptr = ucp_address_unpack_worker_name(ptr, unpacked_address->name,
                                          sizeof(unpacked_address->name),
                                          flags);

    address_count = 0;

    /* Count addresses */
    ptr = aptr;
    do {
        if (*(uint8_t*)ptr == UCP_NULL_RESOURCE) {
            break;
        }

        /* md_index */
        empty_dev    = (*(uint8_t*)ptr) & UCP_ADDRESS_FLAG_EMPTY;
        ptr          = UCS_PTR_TYPE_OFFSET(ptr, uint8_t);

        /* device address length */
        dev_addr_len = (*(uint8_t*)ptr) & ~UCP_ADDRESS_FLAG_LAST;
        last_dev     = (*(uint8_t*)ptr) & UCP_ADDRESS_FLAG_LAST;
        ptr          = UCS_PTR_TYPE_OFFSET(ptr, uint8_t);
        ptr          = UCS_PTR_BYTE_OFFSET(ptr, dev_addr_len);

        last_tl = empty_dev;
        while (!last_tl) {
            ptr       = UCS_PTR_TYPE_OFFSET(ptr, uint16_t); /* tl_name_csum */
            attr_len  = ucp_address_iface_attr_size(worker);
            flags_ptr = ucp_address_iface_flags_ptr(worker, (void*)ptr, attr_len);
            ptr       = UCS_PTR_BYTE_OFFSET(ptr, attr_len);
            ptr       = ucp_address_unpack_length(worker, flags_ptr, ptr,
                                                  &iface_addr_len, 0, &last_tl);
            ptr       = UCS_PTR_BYTE_OFFSET(ptr, iface_addr_len);

            last_ep_addr = !(*(uint8_t*)flags_ptr & UCP_ADDRESS_FLAG_HAVE_EP_ADDR);
            while (!last_ep_addr) {
                ptr = ucp_address_unpack_length(worker, flags_ptr, ptr,
                                                &ep_addr_len, 1, &last_ep_addr);
                ucs_assert(flags & UCP_ADDRESS_PACK_FLAG_EP_ADDR);
                ucs_assert(ep_addr_len > 0);
                ptr = UCS_PTR_BYTE_OFFSET(ptr, ep_addr_len);
            }

            ++address_count;
            ucs_assert(address_count <= UCP_MAX_RESOURCES);
        }
    } while (!last_dev);

    if (!address_count) {
        address_list = NULL;
        goto out;
    }

    /* Allocate address list */
    address_list = ucs_calloc(address_count, sizeof(*address_list),
                              "ucp_address_list");
    if (address_list == NULL) {
        ucs_error("failed to allocate address list");
        return UCS_ERR_NO_MEMORY;
    }

    /* Unpack addresses */
    address = address_list;
    ptr     = aptr;
    dev_index = 0;
    do {
        if (*(uint8_t*)ptr == UCP_NULL_RESOURCE) {
            break;
        }

        /* md_index */
        md_byte      = (*(uint8_t*)ptr);
        md_index     = md_byte & UCP_ADDRESS_FLAG_MD_MASK;
        md_flags     = (md_byte & UCP_ADDRESS_FLAG_MD_ALLOC) ? UCT_MD_FLAG_ALLOC : 0;
        md_flags    |= (md_byte & UCP_ADDRESS_FLAG_MD_REG)   ? UCT_MD_FLAG_REG   : 0;
        empty_dev    = md_byte & UCP_ADDRESS_FLAG_EMPTY;
        ptr          = UCS_PTR_TYPE_OFFSET(ptr, md_byte);

        /* device address length */
        dev_addr_len = (*(uint8_t*)ptr) & ~UCP_ADDRESS_FLAG_LAST;
        last_dev     = (*(uint8_t*)ptr) & UCP_ADDRESS_FLAG_LAST;
        ptr          = UCS_PTR_TYPE_OFFSET(ptr, uint8_t);

        dev_addr = ptr;
        ptr      = UCS_PTR_BYTE_OFFSET(ptr, dev_addr_len);

        last_tl = empty_dev;
        while (!last_tl) {
            /* tl_name_csum */
            address->tl_name_csum = *(uint16_t*)ptr;
            ptr = UCS_PTR_TYPE_OFFSET(ptr, address->tl_name_csum);

            address->dev_addr   = (dev_addr_len > 0) ? dev_addr : NULL;
            address->md_index   = md_index;
            address->dev_index  = dev_index;
            address->md_flags   = md_flags;

            attr_len  = ucp_address_unpack_iface_attr(worker, &address->iface_attr, ptr);
            flags_ptr = ucp_address_iface_flags_ptr(worker, (void*)ptr, attr_len);
            ptr       = UCS_PTR_BYTE_OFFSET(ptr, attr_len);
            ptr       = ucp_address_unpack_length(worker, flags_ptr, ptr,
                                                  &iface_addr_len, 0, &last_tl);
            address->iface_addr   = (iface_addr_len > 0) ? ptr : NULL;
            address->num_ep_addrs = 0;
            ptr                   = UCS_PTR_BYTE_OFFSET(ptr, iface_addr_len);

            last_ep_addr = !(*(uint8_t*)flags_ptr & UCP_ADDRESS_FLAG_HAVE_EP_ADDR);
            while (!last_ep_addr) {
                ucs_assert(address->num_ep_addrs < UCP_MAX_LANES);
                ep_addr       = &address->ep_addrs[address->num_ep_addrs++];
                ptr           = ucp_address_unpack_length(worker, flags_ptr, ptr,
                                                          &ep_addr_len, 1,
                                                          &last_ep_addr);
                ep_addr->addr = ptr;
                ptr           = UCS_PTR_BYTE_OFFSET(ptr, ep_addr_len);
            }

            if (flags & UCP_ADDRESS_PACK_FLAG_TRACE) {
                ucs_trace("unpack addr[%d] : "
                          "eps %u md_flags 0x%"PRIx64" tl_flags 0x%"PRIx64" bw %e + %e/n ovh %e "
                          "lat_ovh %e dev_priority %d a32 0x%lx/0x%lx a64 0x%lx/0x%lx",
                          (int)(address - address_list), address->num_ep_addrs,
                          address->md_flags, address->iface_attr.cap_flags,
                          address->iface_attr.bandwidth.dedicated,
                          address->iface_attr.bandwidth.shared,
                          address->iface_attr.overhead,
                          address->iface_attr.lat_ovh,
                          address->iface_attr.priority,
                          address->iface_attr.atomic.atomic32.op_flags,
                          address->iface_attr.atomic.atomic32.fop_flags,
                          address->iface_attr.atomic.atomic64.op_flags,
                          address->iface_attr.atomic.atomic64.fop_flags);
            }

            ++address;
        }

        ++dev_index;
    } while (!last_dev);

out:
    unpacked_address->address_count = address_count;
    unpacked_address->address_list  = address_list;
    return UCS_OK;
}
<|MERGE_RESOLUTION|>--- conflicted
+++ resolved
@@ -528,11 +528,7 @@
     unsigned index;
     int attr_len;
     void *ptr;
-<<<<<<< HEAD
-=======
-    void *flags_ptr;
     int enable_amo;
->>>>>>> 431a40f6
 
     ptr   = buffer;
     index = 0;
