--- conflicted
+++ resolved
@@ -1849,7 +1849,6 @@
            ucs_derived_of(ep->uct_eps[lane], ucp_wireup_ep_t) : NULL;
 }
 
-<<<<<<< HEAD
 uct_ep_h ucp_ep_get_cm_uct_ep(ucp_ep_h ep)
 {
     ucp_lane_index_t lane;
@@ -1862,7 +1861,8 @@
 
     wireup_ep = ucp_ep_get_cm_wireup_ep(ep);
     return (wireup_ep == NULL) ? ep->uct_eps[lane] : wireup_ep->super.uct_ep;
-=======
+}
+
 uint64_t ucp_ep_get_tl_bitmap(ucp_ep_h ep)
 {
     uint64_t tl_bitmap = 0;
@@ -1883,5 +1883,4 @@
     }
 
     return tl_bitmap;
->>>>>>> f32886f6
 }