--- conflicted
+++ resolved
@@ -328,13 +328,8 @@
 typedef struct ucp_ep {
     ucp_worker_h                  worker;        /* Worker this endpoint belongs to */
 
-<<<<<<< HEAD
     ucp_worker_cfg_index_t        cfg_index;     /* Configuration index */
-    ucp_ep_conn_sn_t              conn_sn;       /* Sequence number for remote connection */
-=======
-    ucp_ep_cfg_index_t            cfg_index;     /* Configuration index */
     ucp_ep_match_conn_sn_t        conn_sn;       /* Sequence number for remote connection */
->>>>>>> 2c1c3c40
     ucp_lane_index_t              am_lane;       /* Cached value */
     ucp_ep_flags_t                flags;         /* Endpoint flags */
 
