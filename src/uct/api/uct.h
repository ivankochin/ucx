/**
 * @file        uct.h
 * @date        2014-2015
 * @copyright   Mellanox Technologies Ltd. All rights reserved.
 * @copyright   Oak Ridge National Laboratory. All rights received.
 * @brief       Unified Communication Transport
 */

#ifndef UCT_H_
#define UCT_H_

#include <uct/api/uct_def.h>
#include <uct/api/addr.h>
#include <uct/api/tl.h>
#include <uct/api/version.h>
#include <ucs/async/async_fwd.h>
#include <ucs/config/types.h>
#include <ucs/datastruct/notifier.h>
#include <ucs/type/status.h>
#include <ucs/type/thread_mode.h>

#include <sys/socket.h>
#include <stdio.h>
#include <sched.h>

/**
* @defgroup UCT_RESOURCE   UCT Communication Resource
* @{
* This section describes a concept of the Communication Resource and routines
* associated with the concept.
* @}
*/

/**
 * @defgroup UCT_CONTEXT    UCT Communication Context
 * @{
 * UCT context is a primary concept of UCX design which provides an isolation
 * mechanism, allowing resources associated with the context to separate or
 * share network communication context across multiple instances of parallel
 * programming models.
 *
 * This section provides a detailed description of this concept and
 * routines associated with it.
 *
 * @}
 */

/**
 * @defgroup UCT_PD    UCT Protection Domain
 * @{
 * The protection domain defines memory allocation, registration, key exchange
 * operations.
 * @}
 */

/**
 * @defgroup UCT_AM   UCT Active messages
 * @{
 * Defines active message functions.
 * @}
 */

/**
 * @defgroup UCT_RMA  UCT Remote memeory access operations.
 * @{
 * Defines remote memory access operairons.
 * @}
 */

/**
 * @defgroup UCT_AMO   UCT Atomic operations.
 * @{
 * Defines atomic operations..
 * @}
 */


/**
 * @ingroup UCT_RESOURCE
 * @brief Protection domain resource descriptor.
 *
 * This structure describes a protection domain resource.
 */
typedef struct uct_pd_resource_desc {
    char                     pd_name[UCT_PD_NAME_MAX]; /**< Protection domain name */
} uct_pd_resource_desc_t;


/**
 * @ingroup UCT_RESOURCE
 * @brief Communication resource descriptor.
 *
 * Resource descriptor is an object representing the network resource.
 * Resource descriptor could represent a stand-alone communication resource
 * such as a HCA port, network interface, or multiple resources such as
 * multiple network interfaces or communication ports. It could also represent
 * virtual communication resources that are defined over a single physical
 * network interface.
 */
typedef struct uct_tl_resource_desc {
    char                     tl_name[UCT_TL_NAME_MAX];   /**< Transport name */
    char                     dev_name[UCT_DEVICE_NAME_MAX]; /**< Hardware device name */
    uint64_t                 latency;      /**< Latency, nanoseconds */
    size_t                   bandwidth;    /**< Bandwidth, bytes/second */
} uct_tl_resource_desc_t;

#define UCT_TL_RESOURCE_DESC_FMT              "%s/%s"
#define UCT_TL_RESOURCE_DESC_ARG(_resource)   (_resource)->tl_name, (_resource)->dev_name

/**
 * @ingroup UCT_RESOURCE
 * @brief  List of capabilities supported by UCX API
 *
 * The enumeration list presents a full list of operations and capabilities
 * exposed by UCX API.
 */
enum {
    /* Active message capabilities */
    UCT_IFACE_FLAG_AM_SHORT       = UCS_BIT(0), /**< Short active message */
    UCT_IFACE_FLAG_AM_BCOPY       = UCS_BIT(1), /**< Buffered active message */
    UCT_IFACE_FLAG_AM_ZCOPY       = UCS_BIT(2), /**< Zero-copy active message */

    /* PUT capabilities */
    UCT_IFACE_FLAG_PUT_SHORT      = UCS_BIT(4), /**< Short put */
    UCT_IFACE_FLAG_PUT_BCOPY      = UCS_BIT(5), /**< Buffered put */
    UCT_IFACE_FLAG_PUT_ZCOPY      = UCS_BIT(6), /**< Zero-copy put */

    /* GET capabilities */
    UCT_IFACE_FLAG_GET_SHORT      = UCS_BIT(8), /**< Short get */
    UCT_IFACE_FLAG_GET_BCOPY      = UCS_BIT(9), /**< Buffered get */
    UCT_IFACE_FLAG_GET_ZCOPY      = UCS_BIT(10), /**< Zero-copy get */

    /* Atomic operations capabilities */
    UCT_IFACE_FLAG_ATOMIC_ADD32   = UCS_BIT(16), /**< 32bit atomic add */
    UCT_IFACE_FLAG_ATOMIC_ADD64   = UCS_BIT(17), /**< 64bit atomic add */
    UCT_IFACE_FLAG_ATOMIC_FADD32  = UCS_BIT(18), /**< 32bit atomic fetch-and-add */
    UCT_IFACE_FLAG_ATOMIC_FADD64  = UCS_BIT(19), /**< 64bit atomic fetch-and-add */
    UCT_IFACE_FLAG_ATOMIC_SWAP32  = UCS_BIT(20), /**< 32bit atomic swap */
    UCT_IFACE_FLAG_ATOMIC_SWAP64  = UCS_BIT(21), /**< 64bit atomic swap */
    UCT_IFACE_FLAG_ATOMIC_CSWAP32 = UCS_BIT(22), /**< 32bit atomic compare-and-swap */
    UCT_IFACE_FLAG_ATOMIC_CSWAP64 = UCS_BIT(23), /**< 64bit atomic compare-and-swap */

    /* Error handling capabilities */
    UCT_IFACE_FLAG_ERRHANDLE_SHORT_BUF  = UCS_BIT(32), /**< Invalid buffer for short operation */
    UCT_IFACE_FLAG_ERRHANDLE_BCOPY_BUF  = UCS_BIT(33), /**< Invalid buffer for buffered operation */
    UCT_IFACE_FLAG_ERRHANDLE_ZCOPY_BUF  = UCS_BIT(34), /**< Invalid buffer for zero copy operation */
    UCT_IFACE_FLAG_ERRHANDLE_AM_ID      = UCS_BIT(35), /**< Invalid AM id on remote */
    UCT_IFACE_FLAG_ERRHANDLE_REMOTE_MEM = UCS_BIT(35), /**< Remote memory access */
    UCT_IFACE_FLAG_ERRHANDLE_BCOPY_LEN  = UCS_BIT(36), /**< Invalid length for buffered operation */

    /* Connection establishment */
    UCT_IFACE_FLAG_CONNECT_TO_IFACE = UCS_BIT(40), /**< Supports connecting to interface */
    UCT_IFACE_FLAG_CONNECT_TO_EP    = UCS_BIT(41), /**< Supports connecting to specific endpoint */

    /* Thread safety */
    UCT_IFACE_FLAG_AM_THREAD_SINGLE = UCS_BIT(44), /**< Active messages callback is invoked only from main thread */

};


/**
 * @ingroup UCT_CONTEXT
 * @brief  Memory allocation methods.
 */
typedef enum {
    UCT_ALLOC_METHOD_PD,   /**< Allocate using protection domain */
    UCT_ALLOC_METHOD_HEAP, /**< Allocate from heap usign libc allocator */
    UCT_ALLOC_METHOD_MMAP, /**< Allocate from OS using mmap() syscall */
    UCT_ALLOC_METHOD_HUGE, /**< Allocate huge pages */
    UCT_ALLOC_METHOD_LAST,
    UCT_ALLOC_METHOD_DEFAULT = UCT_ALLOC_METHOD_LAST /**< Use default method */
} uct_alloc_method_t;


/**
 * @ingroup UCT_RESOURCE
 * @brief Interface attributes: capabilities and limitations.
 */
struct uct_iface_attr {
    struct {
        struct {
            size_t           max_short;  /**< Maximal size for put_short */
            size_t           max_bcopy;  /**< Maximal size for put_bcopy */
            size_t           max_zcopy;  /**< Maximal size for put_zcopy */
        } put;

        struct {
            size_t           max_bcopy;  /**< Maximal size for get_bcopy */
            size_t           max_zcopy;  /**< Maximal size for get_zcopy */
        } get;

        struct {
            size_t           max_short;  /**< Total max. size (incl. the header) */
            size_t           max_bcopy;  /**< Total max. size (incl. the header) */
            size_t           max_zcopy;  /**< Total max. size (incl. the header) */
            size_t           max_hdr;    /**< Max. header size for bcopy/zcopy */
        } am;

        uint64_t             flags;      /**< Flags from UCT_IFACE_FLAG_xx */
    } cap;

    size_t                   iface_addr_len; /**< Size of interface address */
    size_t                   ep_addr_len;    /**< Size of endpoint address */
};


/**
 * @ingroup UCT_PD
 * @brief  Protection domain capability flags.
 */
enum {
    UCT_PD_FLAG_ALLOC     = UCS_BIT(0),  /**< PD support memory allocation */
    UCT_PD_FLAG_REG       = UCS_BIT(1),  /**< PD support memory registration */
};


/**
 * @ingroup UCT_PD
 * @brief  Protection domain attributes.
 */
struct uct_pd_attr {
    struct {
        size_t               max_alloc;     /**< Maximal allocation size */
        size_t               max_reg;       /**< Maximal registration size */
        uint64_t             flags;         /**< UCT_PD_FLAG_xx */
    } cap;

    char                     component_name[UCT_PD_COMPONENT_NAME_MAX]; /**< PD component name */
    size_t                   rkey_packed_size; /**< Size of buffer needed for packed rkey */
    cpu_set_t                local_cpus;    /**< Mask of CPUs near the resource */
};


/**
 * @ingroup UCT_PD
 * @brief Describes a memory allocated by UCT.
 *
 * This structure describes a memory block allocated by UCT layer. The block
 * could be allocated with one of several methods by @ref uct_mem_alloc().
 */
typedef struct uct_allocated_memory {
    void                     *address; /**< Address of allocated memory */
    size_t                   length;   /**< Real size of allocated memory */
    uct_alloc_method_t       method;   /**< Method used to allocate the memory */
    uct_pd_h                 pd;       /**< if method==PD: PD used to allocate the memory */
    uct_mem_h                memh;     /**< if method==PD: PD memory handle */
} uct_allocated_memory_t;


/**
 * @ingroup UCT_PD
 * @brief Remote key with its type
 */
typedef struct uct_rkey_bundle {
    uct_rkey_t               rkey;    /**< Remote key descriptor, passed to RMA functions */
    void                     *handle; /**< Handle, used internally for releasing the key */
    void                     *type;   /**< Remote key type */
} uct_rkey_bundle_t;


/**
 * @ingroup UCT_RESOURCE
 * @brief Completion handle.
 *
 * This structure should be allocated by the user and can be passed to communication
 * primitives. User has to initializes both fields of the structure.
 *  If the operation returns UCS_INPROGRESS, this structure will be in use by the
 * transport until the operation completes. When the operation completes, "count"
 * field is decremented by 1, and whenever it reaches 0 - the callback is called.
 *
 * Notes:
 *  - The same structure can be passed multiple times to communication functions
 *    without the need to wait for completion.
 *  - If the number of operations is smaller than the initial value of the counter,
 *    the callback will not be called at all, so it may be left undefined.
 */
struct uct_completion {
    uct_completion_callback_t func;    /**< User callback function */
    int                       count;   /**< Completion counter */
};


/**
 * @ingroup UCT_RESOURCE
 * @brief Pending request.
 *
 * This structure should be passed to uct_pending_add() and is used to signal
 * new available resources back to user.
 */
struct uct_pending_req {
    uct_pending_callback_t    func;   /**< User callback function */
    char                      priv[UCT_PENDING_REQ_PRIV_LEN]; /**< Used internally by UCT */
};


extern const char *uct_alloc_method_names[];


/**
 * @ingroup UCT_RESOURCE
 * @brief Query for memory resources.
 *
 * Obtain the list of protection domain resources available on the current system.
 *
 * @param [out] resources_p     Filled with a pointer to an array of resource
 *                              descriptors.
 * @param [out] num_resources_p Filled with the number of resources in the array.
 *
 * @return Error code.
 */
ucs_status_t uct_query_pd_resources(uct_pd_resource_desc_t **resources_p,
                                    unsigned *num_resources_p);

/**
 * @ingroup UCT_RESOURCE
 * @brief Release the list of resources returned from @ref uct_query_pd_resources.
 *
 * This routine releases the memory associated with the list of resources
 * allocated by @ref uct_query_pd_resources.
 *
 * @param [in] resources  Array of resource descriptors to release.
 */
void uct_release_pd_resource_list(uct_pd_resource_desc_t *resources);


/**
 * @ingroup UCT_RESOURCE
 * @brief Open a protection domain.
 *
 * Open a specific protection domain. All communications and memory operations
 * are performed in the context of a specific protection domain. Therefore it
 * must be created before communication resources.
 *
 * @param [in]  pd_name         Protection domain name, as returned from @ref
 *                              uct_query_pd_resources.
 * @param [out] pd_p            Filled with a handle to the protection domain.
 *
 * @return Error code.
 */
ucs_status_t uct_pd_open(const char *pd_name, uct_pd_h *pd_p);

/**
 * @ingroup UCT_RESOURCE
 * @brief Close a protection domain.
 *
 * @param [in]  pd               Protection domain to close.
 */
void uct_pd_close(uct_pd_h pd);


/**
 * @ingroup UCT_RESOURCE
 * @brief Query for transport resources.
 *
 * This routine queries the @ref uct_pd_t "protection domain" for communication
 * resources that are available for it.
 *
 * @param [in]  pd              Handle to protection domain.
 * @param [out] resources_p     Filled with a pointer to an array of resource
 *                              descriptors.
 * @param [out] num_resources_p Filled with the number of resources in the array.
 *
 * @return Error code.
 */
ucs_status_t uct_pd_query_tl_resources(uct_pd_h pd,
                                       uct_tl_resource_desc_t **resources_p,
                                       unsigned *num_resources_p);


/**
 * @ingroup UCT_RESOURCE
 * @brief Release the list of resources returned from @ref uct_pd_query_tl_resources.
 *
 * This routine releases the memory associated with the list of resources
 * allocated by @ref uct_query_tl_resources.
 *
 * @param [in] resources  Array of resource descriptors to release.
 */
void uct_release_tl_resource_list(uct_tl_resource_desc_t *resources);


/**
 * @ingroup UCT_CONTEXT
 * @brief Create a worker object.
 *
 *  The worker represents a progress engine. Multiple progress engines can be
 * created in an application, for example to be used by multiple threads.
 *  Transports can allocate separate communication resources for every worker,
 * so that every worker can be progressed independently of others.
 *
 * @param [in]  async         Context for async event handlers.
  *                            Can be NULL, which means that event handlers will
 *                             not have particular context.
 * @param [in]  thread_mode   Thread access mode to the worker and all interfaces
 *                             and endpoints associated with it.
 * @param [out] worker_p      Filled with a pointer to the worker object.
 */
ucs_status_t uct_worker_create(ucs_async_context_t *async,
                               ucs_thread_mode_t thread_mode,
                               uct_worker_h *worker_p);


/**
 * @ingroup UCT_CONTEXT
 * @brief Destroy a worker object.
 *
 * @param [in]  worker        Worker object to destroy.
 */
void uct_worker_destroy(uct_worker_h worker);


/**
 * @ingroup UCT_CONTEXT
 * @brief Explicit progress for UCT worker.
 *
 * This routine explicitly progresses any outstanding communication operations
 * and active message requests.
 *
 * @note @li In the current implementation, users @b MUST call this routine
 * to receive the active message requests.
 *
 * @param [in]  worker        Handle to worker.
 */
void uct_worker_progress(uct_worker_h worker);


/**
 * @ingroup UCT_CONTEXT
 * @brief Add a callback function to a worker progress.
 *
 * Add a function which will be called every time a progress is made on the worker.
 *
 * @param [in]  worker        Handle to worker.
 * @param [in]  func          Pointer to callback function.
 * @param [in]  arg           Argument to the function.
 *
 * @note If the same function and argument are already on the list, their reference
 *       count will be incremented.
 * @note This operation could potentially be slow.
 */
void uct_worker_progress_register(uct_worker_h worker,
                                  ucs_notifier_chain_func_t func, void *arg);


/**
 * @ingroup UCT_CONTEXT
 * @brief Remove a callback function from worker's progress.
 *
 * Remove a previously added function from worker's progress.
 *
 * @param [in]  worker        Handle to worker.
 * @param [in]  func          Pointer to callback function.
 * @param [in]  arg           Argument to the function.
 *
 * @note If the reference count of the function is >1, it will be decremented and
 *       the function will not be removed.
 * @note This operation could potentially be slow.
 */
void uct_worker_progress_unregister(uct_worker_h worker,
                                    ucs_notifier_chain_func_t func, void *arg);


/**
 * @ingroup UCT_RESOURCE
 * @brief Read transport-specific interface configuration.
 *
 * @param [in]  tl_name       Transport name.
 * @param [in]  env_prefix    If non-NULL, search for environment variables
 *                            starting with this UCT_<prefix>_. Otherwise, search
 *                            for environment variables starting with just UCT_.
 * @param [in]  filename      If non-NULL, read configuration from this file. If
 *                            the file does not exist, it will be ignored.
 * @param [out] config_p      Filled with a pointer to configuration.
 *
 * @return Error code.
 */
ucs_status_t uct_iface_config_read(const char *tl_name, const char *env_prefix,
                                   const char *filename,
                                   uct_iface_config_t **config_p);


/**
 * @ingroup UCT_RESOURCE
 * @brief Release configuration memory returned from uct_iface_read_config().
 *
 * @param [in]  config        Configuration to release.
 */
void uct_iface_config_release(uct_iface_config_t *config);


/**
 * @ingroup UCT_RESOURCE
 * @brief Print interface configuration to a stream.
 *
 * @param [in]  config        Configuration to print.
 * @param [in]  stream        Output stream to print to.
 * @param [in]  title         Title to the output.
 * @param [in]  print_flags   Controls how the configuration is printed.
 */
void uct_iface_config_print(const uct_iface_config_t *config, FILE *stream,
                            const char *title, ucs_config_print_flags_t print_flags);


/**
 * @ingroup UCT_CONTEXT
 * @brief Print interface configuration to a stream.
 *
 * @param [in]  config        Configuration to release.
 * @param [in]  name          Configuration variable name.
 * @param [in]  value         Value to set.
 *
 * @return Error code.
 */
ucs_status_t uct_iface_config_modify(uct_iface_config_t *config,
                                     const char *name, const char *value);


/**
 * @ingroup UCT_RESOURCE
 * @brief Open a communication interface.
 *
 * @param [in]  pd            Protection domain to create the interface on.
 * @param [in]  worker        Handle to worker which will be used to progress
 *                             communications on this interface.
 * @param [in]  tl_name       Transport name.
 * @param [in]  dev_name      Hardware device name,
 * @param [in]  rx_headroom   How much bytes to reserve before the receive segment.
 * @param [in]  config        Interface configuration options. Should be obtained
 *                            from uct_iface_read_config() function, or point to
 *                            transport-specific structure which extends uct_iface_config_t.
 * @param [out] iface_p       Filled with a handle to opened communication interface.
 *
 * @return Error code.
 */
ucs_status_t uct_iface_open(uct_pd_h pd, uct_worker_h worker,
                            const char *tl_name, const char *dev_name,
                            size_t rx_headroom, const uct_iface_config_t *config,
                            uct_iface_h *iface_p);


/**
 * @ingroup UCT_RESOURCE
 * @brief Close and destroy an interface.
 *
 * @param [in]  iface  Interface to close.
 */
void uct_iface_close(uct_iface_h iface);


/**
 * @ingroup UCT_RESOURCE
 * @brief Get interface attributes.
 *
 * @param [in]  iface   Interface to query.
 */
ucs_status_t uct_iface_query(uct_iface_h iface, uct_iface_attr_t *iface_attr);


/**
 * @ingroup UCT_RESOURCE
 * @brief Get interface address.
 *
 * @param [in]  iface       Interface to query.
 * @param [out] iface_addr  Filled with interface address. The size of the buffer
 *                           provided must be at least @ref uct_iface_attr_t::iface_addr_len.
 */
ucs_status_t uct_iface_get_address(uct_iface_h iface, struct sockaddr *addr);


/**
 * @ingroup UCT_RESOURCE
 * @brief Check if remote iface address is reachable.
 *
 * This function checks if a remote address can be reached from a local interface.
 * If the function returns true, it does not necessarily mean a connection and/or
 * data transfer would succeed, since the reachability check is a local operation
 * it does not detect issues such as network mis-configuration or lack of connectivity.
 *
 * @param [in]  iface      Interface to check reachability from.
 * @param [in]  addr       Address to check reachability to.
 *
 * @return Nonzero if reachable, 0 if not.
 */
int uct_iface_is_reachable(uct_iface_h iface, const struct sockaddr *addr);


/**
 * @ingroup UCT_RESOURCE
 */
ucs_status_t uct_iface_mem_alloc(uct_iface_h iface, size_t length,
                                 const char *name, uct_allocated_memory_t *mem);

void uct_iface_mem_free(const uct_allocated_memory_t *mem);


/**
 * @ingroup UCT_AM
 * @brief Set active message handler for the interface.
 *
 * Only one handler can be set of each active message ID, and setting a handler
 * replaces the previous value. If cb == NULL, the current handler is removed.
 *
 * @param [in]  iface    Interface to set the active message handler for.
 * @param [in]  id       Active message id. Must be 0..UCT_AM_ID_MAX-1.
 * @param [in]  cb       Active message callback. NULL to clear.
 * @param [in]  arg      Active message argument.
 */
ucs_status_t uct_iface_set_am_handler(uct_iface_h iface, uint8_t id,
                                      uct_am_callback_t cb, void *arg);


/**
<<<<<<< HEAD
 * @ingroup AM
 * @brief Set active message tracer for the interface.
 *
 * Sets a function which dumps active message debug information to a buffer,
 * which is printed every time the an active message is sent or received, when
 * data tracing is on. Without the trancer, only transport-level information is
 * printed.
 *
 * @param [in]  iface    Interface to set the active message handler for.
 * @param [in]  tracer   Active message tracer. NULL to clear.
 * @param [in]  arg      Tracer custom argument.
 */
ucs_status_t uct_iface_set_am_tracer(uct_iface_h iface, uct_am_tracer_t tracer,
                                     void *arg);


/**
 * @ingroup RESOURCE
=======
 * @ingroup UCT_RESOURCE
>>>>>>> a4d3cc03
 * @brief Create new endpoint.
 *
 * @param [in]  iface   Interface to create the endpoint on.
 * @param [out] ep_p    Filled with handle to the new endpoint.
 */
ucs_status_t uct_ep_create(uct_iface_h iface, uct_ep_h *ep_p);


/**
 * @ingroup UCT_RESOURCE
 * @brief Create an endpoint which is connected to remote interface.
 *
 * @param [in]  iface   Interface to create the endpoint on.
 * @param [in]  addr    Remote interface address to connect to.
 * @param [out] ep_p    Filled with handle to the new endpoint.
 *
 *
 */
static inline ucs_status_t uct_ep_create_connected(uct_iface_h iface,
                                                   const struct sockaddr *addr,
                                                   uct_ep_h* ep_p)
{
    return iface->ops.ep_create_connected(iface, addr, ep_p);
}


/**
 * @ingroup UCT_RESOURCE
 * @brief Destroy an endpoint.
 *
 * @param [in] ep       Endpoint to destroy.
 */
void uct_ep_destroy(uct_ep_h ep);


/**
 * @ingroup UCT_RESOURCE
 * @brief Get endpoint address.
 *
 * @param [in]  ep       Endpoint to query.
 * @param [out] ep_addr  Filled with endpoint address. The size of the buffer
 *                        provided must be at least @ref uct_iface_attr_t::ep_addr_len.
 */
ucs_status_t uct_ep_get_address(uct_ep_h ep, struct sockaddr *addr);


/**
 * @ingroup UCT_RESOURCE
 * @brief Connect endpoint to a remote endpoint.
 *
 * @param [in] ep           Endpoint to connect.
 * @param [in] iface_addr   Remote interface address.
 * @param [in] ep_addr      Remote endpoint address.
 */
ucs_status_t uct_ep_connect_to_ep(uct_ep_h ep, const struct sockaddr *addr);


/**
 * @ingroup UCT_PD
 * @brief Query for protection domain attributes. *
 *
 * @param [in]  pd       Protection domain to query.
 * @param [out] pd_attr  Filled with protection domain attributes.
 */
ucs_status_t uct_pd_query(uct_pd_h pd, uct_pd_attr_t *pd_attr);


/**
 * @ingroup UCT_PD
 * @brief Allocate memory for zero-copy sends and remote access.
 *
 *  Allocate memory on the protection domain. In order to use this function, PD
 * must support @ref UCT_PD_FLAG_ALLOC flag.
 *
 * @param [in]     pd          Protection domain to allocate memory on.
 * @param [in,out] length_p    Points to the size of memory to allocate. Upon successful
 *                              return, filled with the actual size that was allocated,
 *                              which may be larger than the one requested. Must be >0.
 * @param [in]     name        Name of the allocated region, used to track memory
 *                              usage for debugging and profiling.
 * @param [out]    memh_p      Filled with handle for allocated region.
 */
ucs_status_t uct_pd_mem_alloc(uct_pd_h pd, size_t *length_p, void **address_p,
                              const char *name, uct_mem_h *memh_p);

/**
 * @ingroup UCT_PD
 * @brief Release memory allocated by @ref uct_pd_mem_alloc.
 *
 * @param [in]     pd          Protection domain memory was allocateed on.
 * @param [in]     memh        Memory handle, as returned from @ref uct_pd_mem_alloc.
 */
ucs_status_t uct_pd_mem_free(uct_pd_h pd, uct_mem_h memh);


/**
 * @ingroup UCT_PD
 * @brief Register memory for zero-copy sends and remote access.
 *
 *  Register memory on the protection domain. In order to use this function, PD
 * must support @ref UCT_PD_FLAG_REG flag.
 *
 * @param [in]     pd        Protection domain to register memory on.
 * @param [out]    address   Memory to register.
 * @param [in]     length    Size of memory to register. Must be >0.
 * @param [out]    memh_p    Filled with handle for allocated region.
 */
ucs_status_t uct_pd_mem_reg(uct_pd_h pd, void *address, size_t length,
                            uct_mem_h *memh_p);


/**
 * @ingroup UCT_PD
 * @brief Undo the operation of @ref uct_pd_mem_reg().
 *
 * @param [in]  pd          Protection domain which was used to register the memory.
 * @paran [in]  memh        Local access key to memory region.
 */
ucs_status_t uct_pd_mem_dereg(uct_pd_h pd, uct_mem_h memh);


/**
 * @ingroup UCT_PD
 * @brief Allocate memory for zero-copy communications and remote access.
 *
 * Allocate potentially registered memory. Every one of the provided allocation
 * methods will be used, in turn, to perform the allocation, until one succeeds.
 *  Whenever the PD method is encountered, every one of the provided PDs will be
 * used, in turn, to allocate the memory, until one succeeds, or they are
 * exhausted. In this case the next allocation method from the initial list will
 * be attempted.
 *
 * @param [in]     min_length  Minimal size to allocate. The actual size may be
 *                             larger, for example because of alignment restrictions.
 * @param [in]     methods     Array of memory allocation methods to attempt.
 * @param [in]     num_method  Length of 'methods' array.
 * @param [in]     pds         Array of protection domains to attempt to allocate
 *                             the memory with, for PD allocation method.
 * @param [in]     num_pds     Length of 'pds' array. May be empty, in such case
 *                             'pds' may be NULL, and PD allocation method will
 *                             be skipped.
 * @param [in]     name        Name of the allocation. Used for memory statistics.
 * @param [out]    mem         In case of success, filled with information about
 *                              the allocated memory. @ref uct_allocated_memory_t.
 */
ucs_status_t uct_mem_alloc(size_t min_length, uct_alloc_method_t *methods,
                           unsigned num_methods, uct_pd_h *pds, unsigned num_pds,
                           const char *name, uct_allocated_memory_t *mem);


/**
 * @ingroup UCT_PD
 * @brief Release allocated memory.
 *
 * Release the memory allocated by @ref uct_mem_alloc.
 *
 * @param [in]  mem         Description of allocated memory, as returned from
 *                          @ref uct_mem_alloc.
 */
ucs_status_t uct_mem_free(const uct_allocated_memory_t *mem);


/**
 * @ingroup UCT_PD
 *
 * @brief Pack a remote key.
 *
 * @param [in]  pd           Handle to protection domain.
 * @param [in]  memh         Local key, whose remote key should be packed.
 * @param [out] rkey_buffer  Filled with packed remote key.
 *
 * @return Error code.
 */
ucs_status_t uct_pd_mkey_pack(uct_pd_h pd, uct_mem_h memh, void *rkey_buffer);


/**
 * @ingroup UCT_PD
 *
 * @brief Unpack a remote key.
 *
 * @param [in]  rkey_buffer  Packed remote key buffer.
 * @param [out] rkey_ob      Filled with the unpacked remote key and its type.
 *
 * @return Error code.
 */
ucs_status_t uct_rkey_unpack(const void *rkey_buffer, uct_rkey_bundle_t *rkey_ob);


/**
 * @ingroup UCT_PD
 *
 * @brief Release a remote key.
 *
 * @param [in]  rkey_ob      Remote key to release.
 */
ucs_status_t uct_rkey_release(const uct_rkey_bundle_t *rkey_ob);


/**
 * @ingroup UCT_RESOURCE
 * @brief
 */
UCT_INLINE_API ucs_status_t uct_iface_flush(uct_iface_h iface)
{
    return iface->ops.iface_flush(iface);
}


/**
 * @ingroup UCT_AM
 * @brief Release active message descriptor, which was passed to the active
 * message callback, and owned by the callee.
 *
 * @param [in]  desc         Descriptor to release.
 */
UCT_INLINE_API void uct_iface_release_am_desc(void *desc)
{
    uct_iface_h iface = uct_recv_desc_iface(desc);
    iface->ops.iface_release_am_desc(iface, desc);
}


/**
 * @ingroup UCT_RMA
 * @brief
 */
UCT_INLINE_API ucs_status_t uct_ep_put_short(uct_ep_h ep, const void *buffer, unsigned length,
                                             uint64_t remote_addr, uct_rkey_t rkey)
{
    return ep->iface->ops.ep_put_short(ep, buffer, length, remote_addr, rkey);
}


/**
 * @ingroup UCT_RMA
 * @brief
 */
UCT_INLINE_API ssize_t uct_ep_put_bcopy(uct_ep_h ep, uct_pack_callback_t pack_cb,
                                        void *arg, uint64_t remote_addr,
                                        uct_rkey_t rkey)
{
    return ep->iface->ops.ep_put_bcopy(ep, pack_cb, arg, remote_addr, rkey);
}


/**
 * @ingroup UCT_RMA
 * @brief
 */
UCT_INLINE_API ucs_status_t uct_ep_put_zcopy(uct_ep_h ep, const void *buffer, size_t length,
                                             uct_mem_h memh, uint64_t remote_addr,
                                             uct_rkey_t rkey, uct_completion_t *comp)
{
    return ep->iface->ops.ep_put_zcopy(ep, buffer, length, memh, remote_addr,
                                       rkey, comp);
}


/**
 * @ingroup UCT_RMA
 * @brief
 */
UCT_INLINE_API ucs_status_t uct_ep_get_bcopy(uct_ep_h ep, uct_unpack_callback_t unpack_cb,
                                             void *arg, size_t length,
                                             uint64_t remote_addr, uct_rkey_t rkey,
                                             uct_completion_t *comp)
{
    return ep->iface->ops.ep_get_bcopy(ep, unpack_cb, arg, length, remote_addr,
                                       rkey, comp);
}


/**
 * @ingroup UCT_RMA
 * @brief
 */
UCT_INLINE_API ucs_status_t uct_ep_get_zcopy(uct_ep_h ep, void *buffer, size_t length,
                                             uct_mem_h memh, uint64_t remote_addr,
                                             uct_rkey_t rkey, uct_completion_t *comp)
{
    return ep->iface->ops.ep_get_zcopy(ep, buffer, length, memh, remote_addr,
                                       rkey, comp);
}


/**
 * @ingroup UCT_AM
 * @brief
 */
UCT_INLINE_API ucs_status_t uct_ep_am_short(uct_ep_h ep, uint8_t id, uint64_t header,
                                            const void *payload, unsigned length)
{
    return ep->iface->ops.ep_am_short(ep, id, header, payload, length);
}


/**
 * @ingroup UCT_AM
 * @brief
 */
UCT_INLINE_API ssize_t uct_ep_am_bcopy(uct_ep_h ep, uint8_t id,
                                       uct_pack_callback_t pack_cb, void *arg)
{
    return ep->iface->ops.ep_am_bcopy(ep, id, pack_cb, arg);
}


/**
 * @ingroup UCT_AM
 * @brief
 */
UCT_INLINE_API ucs_status_t uct_ep_am_zcopy(uct_ep_h ep, uint8_t id, void *header,
                                            unsigned header_length, const void *payload,
                                            size_t length, uct_mem_h memh,
                                            uct_completion_t *comp)
{
    return ep->iface->ops.ep_am_zcopy(ep, id, header, header_length, payload,
                                      length, memh, comp);
}

/**
 * @ingroup UCT_AMO
 * @brief
 */
UCT_INLINE_API ucs_status_t uct_ep_atomic_add64(uct_ep_h ep, uint64_t add,
                                                uint64_t remote_addr, uct_rkey_t rkey)
{
    return ep->iface->ops.ep_atomic_add64(ep, add, remote_addr, rkey);
}


/**
 * @ingroup UCT_AMO
 * @brief
 */
UCT_INLINE_API ucs_status_t uct_ep_atomic_fadd64(uct_ep_h ep, uint64_t add,
                                                 uint64_t remote_addr, uct_rkey_t rkey,
                                                 uint64_t *result, uct_completion_t *comp)
{
    return ep->iface->ops.ep_atomic_fadd64(ep, add, remote_addr, rkey, result, comp);
}


/**
 * @ingroup UCT_AMO
 * @brief
 */
UCT_INLINE_API ucs_status_t uct_ep_atomic_swap64(uct_ep_h ep, uint64_t swap,
                                                 uint64_t remote_addr, uct_rkey_t rkey,
                                                 uint64_t *result, uct_completion_t *comp)
{
    return ep->iface->ops.ep_atomic_swap64(ep, swap, remote_addr, rkey, result, comp);
}


/**
 * @ingroup UCT_AMO
 * @brief
 */
UCT_INLINE_API ucs_status_t uct_ep_atomic_cswap64(uct_ep_h ep, uint64_t compare, uint64_t swap,
                                                  uint64_t remote_addr, uct_rkey_t rkey,
                                                  uint64_t *result, uct_completion_t *comp)
{
    return ep->iface->ops.ep_atomic_cswap64(ep, compare, swap, remote_addr, rkey, result, comp);
}


/**
 * @ingroup UCT_AMO
 * @brief
 */
UCT_INLINE_API ucs_status_t uct_ep_atomic_add32(uct_ep_h ep, uint32_t add,
                                                uint64_t remote_addr, uct_rkey_t rkey)
{
    return ep->iface->ops.ep_atomic_add32(ep, add, remote_addr, rkey);
}


/**
 * @ingroup UCT_AMO
 * @brief
 */
UCT_INLINE_API ucs_status_t uct_ep_atomic_fadd32(uct_ep_h ep, uint32_t add,
                                                 uint64_t remote_addr, uct_rkey_t rkey,
                                                 uint32_t *result, uct_completion_t *comp)
{
    return ep->iface->ops.ep_atomic_fadd32(ep, add, remote_addr, rkey, result, comp);
}


/**
 * @ingroup UCT_AMO
 * @brief
 */
UCT_INLINE_API ucs_status_t uct_ep_atomic_swap32(uct_ep_h ep, uint32_t swap,
                                                 uint64_t remote_addr, uct_rkey_t rkey,
                                                 uint32_t *result, uct_completion_t *comp)
{
    return ep->iface->ops.ep_atomic_swap32(ep, swap, remote_addr, rkey, result, comp);
}


/**
 * @ingroup UCT_AMO
 * @brief
 */
UCT_INLINE_API ucs_status_t uct_ep_atomic_cswap32(uct_ep_h ep, uint32_t compare, uint32_t swap,
                                                  uint64_t remote_addr, uct_rkey_t rkey,
                                                  uint32_t *result, uct_completion_t *comp)
{
    return ep->iface->ops.ep_atomic_cswap32(ep, compare, swap, remote_addr, rkey, result, comp);
}


/**
 * @ingroup UCT_RESOURCE
 * @brief Add a pending request to an endpoint.
 *
 *  Add a pending request to the endpoint pending queue. The request will be
 * dispatched when the endpoint could potentially have additional send resources.
 *
 * @param [in]  ep    Endpoint to add the pending request to.
 * @param [in]  req   Pending request, which would be dispatched when more
 *                    resources become available. The user is expected to initialize
 *                    the "func" field.
 *                    After passed to the function, the request is owned by UCT,
 *                    until the callback is called and returns UCS_OK.
 *
 * @return UCS_OK       - request added to pending queue
 *         UCS_ERR_BUSY - request was not added to pending queue, because send
 *                        resources are available now. The user is advised to
 *                        retry.
 */
UCT_INLINE_API ucs_status_t uct_ep_pending_add(uct_ep_h ep, uct_pending_req_t *req)
{
    return ep->iface->ops.ep_pending_add(ep, req);
}


/**
 * @ingroup UCT_RESOURCE
 * @brief Remove all pending requests from an endpoint.
 *
 *  Remove pending requests from the given endpoint and pass them to the provided
 * callback function. The callback returns != UCS_OK, processing would stop and
 * this value would be returned.
 *
 * @param [in]  ep  Endpoint to remove pending requests from.
 * @param [in]  cb  Callback to pass the removed requests to.
 *
 * @return Return value from the provided callback.
 */
UCT_INLINE_API ucs_status_t uct_ep_pending_purge(uct_ep_h ep, uct_pending_callback_t cb)
{
    return ep->iface->ops.ep_pending_purge(ep, cb);
}


/**
 * @ingroup UCT_RESOURCE
 * @brief
 */
UCT_INLINE_API ucs_status_t uct_ep_flush(uct_ep_h ep)
{
    return ep->iface->ops.ep_flush(ep);
}

#endif<|MERGE_RESOLUTION|>--- conflicted
+++ resolved
@@ -610,8 +610,7 @@
 
 
 /**
-<<<<<<< HEAD
- * @ingroup AM
+ * @ingroup UCT_AM
  * @brief Set active message tracer for the interface.
  *
  * Sets a function which dumps active message debug information to a buffer,
@@ -628,10 +627,7 @@
 
 
 /**
- * @ingroup RESOURCE
-=======
- * @ingroup UCT_RESOURCE
->>>>>>> a4d3cc03
+ * @ingroup UCT_RESOURCE
  * @brief Create new endpoint.
  *
  * @param [in]  iface   Interface to create the endpoint on.
