--- conflicted
+++ resolved
@@ -592,27 +592,15 @@
                                  uct_worker_h, const uct_iface_params_t*,
                                  const uct_iface_config_t*);
 
-<<<<<<< HEAD
-static ucs_status_t uct_tcp_query_devices(uct_md_h md,
-                                          uct_tl_device_resource_t **devices_p,
-                                          unsigned *num_devices_p)
+ucs_status_t uct_tcp_query_devices(uct_md_h md,
+                                   uct_tl_device_resource_t **devices_p,
+                                   unsigned *num_devices_p)
 {
     uct_tl_device_resource_t *devices, *tmp;
     static const char *netdev_dir = "/sys/class/net";
     struct dirent *entry;
     unsigned num_devices;
     ucs_status_t status;
-=======
-ucs_status_t uct_tcp_get_dev_names(unsigned *num_resources_p, 
-                                   char **dev_names_pp, 
-                                   size_t dev_name_len)
-{
-    static const char *netdev_dir = "/sys/class/net";
-    ucs_status_t status           = UCS_OK;
-    char *dev_names, *tmp, *dev_name;
-    unsigned num_resources;
-    struct dirent *entry;
->>>>>>> 233a80ff
     DIR *dir;
 
     dir = opendir(netdev_dir);
@@ -622,24 +610,15 @@
         goto out;
     }
 
-<<<<<<< HEAD
     devices     = NULL;
     num_devices = 0;
-=======
-    dev_names     = NULL;
-    num_resources = 0;
->>>>>>> 233a80ff
     for (;;) {
         errno = 0;
         entry = readdir(dir);
         if (entry == NULL) {
             if (errno != 0) {
                 ucs_error("readdir(%s) failed: %m", netdev_dir);
-<<<<<<< HEAD
                 ucs_free(devices);
-=======
-                ucs_free(dev_names);
->>>>>>> 233a80ff
                 status = UCS_ERR_IO_ERROR;
                 goto out_closedir;
             }
@@ -650,7 +629,6 @@
             continue;
         }
 
-<<<<<<< HEAD
         tmp = ucs_realloc(devices, sizeof(*devices) * (num_devices + 1),
                           "tcp devices");
         if (tmp == NULL) {
@@ -665,24 +643,11 @@
                           "%s", entry->d_name);
         devices[num_devices].type = UCT_DEVICE_TYPE_NET;
         ++num_devices;
-=======
-        tmp = ucs_realloc(dev_names, dev_name_len * (num_resources + 1),
-                          "dev_names");
-        if (tmp == NULL) {
-            ucs_error("Unable to reallocate memory");
-            ucs_free(dev_names);
-            status = UCS_ERR_NO_MEMORY;
-            goto out_closedir;
-        }
-        dev_names = tmp;
-
-        /* UCT_DEVICE_NAME_MAX */
-        dev_name = (char *)dev_names + (num_resources * dev_name_len);
-        num_resources++;
-        ucs_snprintf_zero(dev_name, dev_name_len, "%s", entry->d_name);
-    }
-    *num_resources_p = num_resources;
-    *dev_names_pp    = dev_names;
+    }
+
+    *num_devices_p = num_devices;
+    *devices_p     = devices;
+    status         = UCS_OK;
 
 out_closedir:
     closedir(dir);
@@ -690,53 +655,5 @@
     return status;
 }
 
-static ucs_status_t uct_tcp_query_tl_resources(uct_md_h md,
-                                               uct_tl_resource_desc_t **resource_p,
-                                               unsigned *num_resources_p)
-{
-    uct_tl_resource_desc_t *resources, *resource, tmp_rsc;
-    unsigned num_resources, i;
-    char *dev_names;
-    char *tmp_dev_name;
-    ucs_status_t status;
-
-    resources     = NULL;
-    num_resources = 0;
-
-    status = uct_tcp_get_dev_names(&num_resources, &dev_names, 
-                                   sizeof(tmp_rsc.dev_name));
-    if (UCS_OK != status) {
-        return status;
-    }
-
-    resources = ucs_malloc(sizeof(*resources) * num_resources, "resource desc");
-    if (resources == NULL) {
-        ucs_free(dev_names);
-        status = UCS_ERR_NO_MEMORY;
-        return status;
-    }
-
-    for (i = 0; i < num_resources; i++) {
-
-        resource = &resources[i];
-        ucs_snprintf_zero(resource->tl_name, sizeof(resource->tl_name),
-                          "%s", UCT_TCP_NAME);
-        tmp_dev_name = (char *) dev_names + (i * sizeof(resource->dev_name));
-        ucs_snprintf_zero(resource->dev_name, sizeof(resource->dev_name),
-                          "%s", tmp_dev_name);
-        resource->dev_type = UCT_DEVICE_TYPE_NET;
->>>>>>> 233a80ff
-    }
-    
-    ucs_free(dev_names);
-
-    *num_devices_p = num_devices;
-    *devices_p     = devices;
-    status         = UCS_OK;
-
-    return status;
-
-}
-
 UCT_TL_DEFINE(&uct_tcp_component, tcp, uct_tcp_query_devices, uct_tcp_iface_t,
               "TCP_", uct_tcp_iface_config_table, uct_tcp_iface_config_t);