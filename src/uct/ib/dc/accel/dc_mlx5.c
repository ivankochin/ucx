/**
* Copyright (C) Mellanox Technologies Ltd. 2001-2014.  ALL RIGHTS RESERVED.
*
* See file LICENSE for terms.
*/

#include "dc_mlx5.h"

#include <uct/api/uct.h>
#include <uct/ib/base/ib_device.h>
#include <uct/ib/base/ib_log.h>
#include <uct/ib/mlx5/ib_mlx5_log.h>
#include <uct/base/uct_md.h>
#include <ucs/arch/bitops.h>
#include <ucs/arch/cpu.h>
#include <ucs/debug/log.h>
#include <string.h>


static ucs_config_field_t uct_dc_mlx5_iface_config_table[] = {
  {"DC_", "", NULL,
   ucs_offsetof(uct_dc_mlx5_iface_config_t, super),
   UCS_CONFIG_TYPE_TABLE(uct_dc_iface_config_table)},

  {"", "", NULL,
   ucs_offsetof(uct_dc_mlx5_iface_config_t, ud_common),
   UCS_CONFIG_TYPE_TABLE(uct_ud_mlx5_iface_common_config_table)},

  {NULL}
};

static UCS_CLASS_INIT_FUNC(uct_dc_mlx5_ep_t, uct_iface_t *tl_iface,
                           const uct_device_addr_t *dev_addr,
                           const uct_iface_addr_t *iface_addr)
{
    uct_dc_mlx5_iface_t *iface = ucs_derived_of(tl_iface, uct_dc_mlx5_iface_t);
    const uct_ib_address_t *ib_addr = (const uct_ib_address_t *)dev_addr;
    const uct_dc_iface_addr_t *if_addr = (const uct_dc_iface_addr_t *)iface_addr;
    struct mlx5_grh_av grh_av;
    ucs_status_t status;
    int is_global;
    ucs_trace_func("");

    UCS_CLASS_CALL_SUPER_INIT(uct_dc_ep_t, &iface->super, if_addr);

    status = uct_ud_mlx5_iface_get_av(&iface->super.super.super, &iface->ud_common,
                                      ib_addr, iface->super.super.super.path_bits[0],
                                      &self->av, &grh_av, &is_global);
    if (status != UCS_OK) {
        return UCS_ERR_INVALID_ADDR;
    }

    if (is_global) {
        ucs_error("dc_mlx5 transport does not support global address");
        return UCS_ERR_UNREACHABLE;
    }

    self->av.dqp_dct |= htonl(uct_ib_unpack_uint24(if_addr->qp_num));

    ucs_debug("created ep %p on iface %p", self, iface);
    return UCS_OK;
}

static UCS_CLASS_CLEANUP_FUNC(uct_dc_mlx5_ep_t)
{
    ucs_trace_func("");
}

UCS_CLASS_DEFINE(uct_dc_mlx5_ep_t, uct_dc_ep_t);
UCS_CLASS_DEFINE_DELETE_FUNC(uct_dc_mlx5_ep_t, uct_ep_t);
UCS_CLASS_DEFINE_NEW_FUNC(uct_dc_mlx5_ep_t, uct_ep_t, uct_iface_h, const uct_device_addr_t *,
                          const uct_iface_addr_t *);


static ucs_status_t uct_dc_mlx5_iface_query(uct_iface_h tl_iface, uct_iface_attr_t *iface_attr)
{
    uct_dc_mlx5_iface_t *iface = ucs_derived_of(tl_iface, uct_dc_mlx5_iface_t);

    uct_dc_iface_query(&iface->super, iface_attr);
    uct_rc_mlx5_iface_common_query(&iface->super.super, iface_attr,
                                   UCT_IB_MLX5_AV_FULL_SIZE);

    /*TODO: remove flags once we have a full functionality */
    iface_attr->cap.flags           = UCT_IFACE_FLAG_AM_SHORT|
                                      UCT_IFACE_FLAG_AM_BCOPY|
                                      UCT_IFACE_FLAG_AM_ZCOPY|
                                      UCT_IFACE_FLAG_PUT_SHORT|
                                      UCT_IFACE_FLAG_PUT_BCOPY|
                                      UCT_IFACE_FLAG_PUT_ZCOPY|
                                      UCT_IFACE_FLAG_GET_BCOPY|
                                      UCT_IFACE_FLAG_GET_ZCOPY|
                                      UCT_IFACE_FLAG_ATOMIC_ADD64|
                                      UCT_IFACE_FLAG_ATOMIC_FADD64|
                                      UCT_IFACE_FLAG_ATOMIC_SWAP64|
                                      UCT_IFACE_FLAG_ATOMIC_CSWAP64|
                                      UCT_IFACE_FLAG_ATOMIC_ADD32|
                                      UCT_IFACE_FLAG_ATOMIC_FADD32|
                                      UCT_IFACE_FLAG_ATOMIC_SWAP32|
                                      UCT_IFACE_FLAG_ATOMIC_CSWAP32|
                                      UCT_IFACE_FLAG_ATOMIC_DEVICE |
                                      UCT_IFACE_FLAG_PENDING|
                                      UCT_IFACE_FLAG_AM_CB_SYNC|UCT_IFACE_FLAG_CONNECT_TO_IFACE;

    return UCS_OK;
}

#define UCT_DC_MLX5_TXQP_DECL(_txqp, _txwq) \
    uct_rc_txqp_t *_txqp; \
    uct_ib_mlx5_txwq_t *_txwq;

#define UCT_DC_MLX5_IFACE_TXQP_GET(_iface, _ep, _txqp, _txwq) \
{ \
    uint8_t dci; \
    dci = (_ep)->super.dci; \
    _txqp = &(_iface)->super.tx.dcis[dci].txqp; \
    _txwq = &(_iface)->dci_wqs[dci]; \
}

static UCS_F_ALWAYS_INLINE void
uct_dc_mlx5_iface_bcopy_post(uct_dc_mlx5_iface_t *iface, uct_dc_mlx5_ep_t *ep,
                            unsigned opcode, unsigned length,
                            /* SEND */ uint8_t am_id, void *am_hdr, unsigned am_hdr_len,
                            /* RDMA */ uint64_t rdma_raddr, uct_rkey_t rdma_rkey,
                            uct_rc_iface_send_desc_t *desc)
{
    UCT_DC_MLX5_TXQP_DECL(txqp, txwq);

    UCT_DC_MLX5_IFACE_TXQP_GET(iface, ep, txqp, txwq);
    desc->super.sn = txwq->sw_pi;
    uct_rc_mlx5_txqp_dptr_post(&iface->super.super, IBV_EXP_QPT_DC_INI, txqp, txwq,
                               opcode, desc + 1, length, &desc->lkey,
                               am_id, am_hdr, am_hdr_len,
                               rdma_raddr, uct_ib_md_direct_rkey(rdma_rkey),
                               0, 0, 0,
                               &ep->av, uct_ib_mlx5_wqe_av_size(&ep->av),
                               MLX5_WQE_CTRL_CQ_UPDATE);
    uct_rc_txqp_add_send_op(txqp, &desc->super);
}


static UCS_F_ALWAYS_INLINE void
uct_dc_mlx5_iface_zcopy_post(uct_dc_mlx5_iface_t *iface, uct_dc_mlx5_ep_t *ep,
                             unsigned opcode, const uct_iov_t *iov, size_t iovcnt,
                             /* SEND */ uint8_t am_id, const void *am_hdr, unsigned am_hdr_len,
                             /* RDMA */ uint64_t rdma_raddr, uct_rkey_t rdma_rkey,
                             uct_completion_t *comp)
{
    uint16_t sn;
    UCT_DC_MLX5_TXQP_DECL(txqp, txwq);

    UCT_DC_MLX5_IFACE_TXQP_GET(iface, ep, txqp, txwq);

    sn = txwq->sw_pi;
    uct_rc_mlx5_txqp_dptr_post_iov(&iface->super.super, IBV_EXP_QPT_DC_INI, txqp,
                                   txwq, opcode, iov, iovcnt,
                                   am_id, am_hdr, am_hdr_len,
                                   rdma_raddr, uct_ib_md_direct_rkey(rdma_rkey),
                                   &ep->av, uct_ib_mlx5_wqe_av_size(&ep->av),
                                   MLX5_WQE_CTRL_CQ_UPDATE);

    uct_rc_txqp_add_send_comp(&iface->super.super, txqp, comp, sn);
}

static UCS_F_ALWAYS_INLINE void
uct_dc_mlx5_iface_atomic_post(uct_dc_mlx5_iface_t *iface, uct_dc_mlx5_ep_t *ep,
                              unsigned opcode, uct_rc_iface_send_desc_t *desc, unsigned length,
                              uint64_t remote_addr, uct_rkey_t rkey,
                              uint64_t compare_mask, uint64_t compare, uint64_t swap_add)
{
    uint32_t ib_rkey = uct_ib_resolve_atomic_rkey(rkey, ep->super.atomic_mr_offset,
                                                  &remote_addr);

    UCT_DC_MLX5_TXQP_DECL(txqp, txwq);
    UCT_DC_MLX5_IFACE_TXQP_GET(iface, ep, txqp, txwq);

    desc->super.sn = txwq->sw_pi;
    uct_rc_mlx5_txqp_dptr_post(&iface->super.super, IBV_EXP_QPT_DC_INI, txqp, txwq,
                               opcode, desc + 1, length, &desc->lkey,
                               0, NULL, 0, remote_addr, ib_rkey,
                               compare_mask, compare, swap_add,
                               &ep->av, uct_ib_mlx5_wqe_av_size(&ep->av),
                               MLX5_WQE_CTRL_CQ_UPDATE);

    UCT_TL_EP_STAT_ATOMIC(&ep->super.super);
    uct_rc_txqp_add_send_op(txqp, &desc->super);
}

static inline void uct_dc_mlx5_iface_add_send_comp(uct_dc_mlx5_iface_t *iface,
                                                   uct_dc_mlx5_ep_t *ep,
                                                   uct_completion_t *comp)
{
    UCT_DC_MLX5_TXQP_DECL(txqp, txwq);

    UCT_DC_MLX5_IFACE_TXQP_GET(iface, ep, txqp, txwq);
    uct_rc_txqp_add_send_comp(&iface->super.super, txqp, comp, txwq->sig_pi);
}

ucs_status_t uct_dc_mlx5_ep_atomic_add(uct_ep_h tl_ep,
                                         int opcode, unsigned length,
                                         uint64_t add, uint64_t remote_addr, uct_rkey_t rkey)
{

    uct_dc_mlx5_iface_t *iface = ucs_derived_of(tl_ep->iface, uct_dc_mlx5_iface_t);
    uct_dc_mlx5_ep_t *ep = ucs_derived_of(tl_ep, uct_dc_mlx5_ep_t);
    uct_rc_iface_send_desc_t *desc;

    UCT_DC_CHECK_RES(&iface->super, &ep->super);
    UCT_RC_IFACE_GET_TX_ATOMIC_ADD_DESC(&iface->super.super, &iface->mlx5_common.tx.atomic_desc_mp, desc);
    uct_dc_mlx5_iface_atomic_post(iface, ep, opcode, desc, length,
                                  remote_addr, rkey, 0, 0, add);
    return UCS_OK;
}

static UCS_F_ALWAYS_INLINE ucs_status_t
uct_dc_mlx5_ep_atomic(uct_dc_mlx5_ep_t *ep, int opcode, void *result, int ext,
                      unsigned length, uint64_t remote_addr, uct_rkey_t rkey,
                      uint64_t compare_mask, uint64_t compare,
                      uint64_t swap_add, uct_completion_t *comp)
{
    uct_dc_mlx5_iface_t *iface = ucs_derived_of(ep->super.super.super.iface, uct_dc_mlx5_iface_t);
    uct_rc_iface_send_desc_t *desc;

    UCT_DC_CHECK_RES(&iface->super, &ep->super);
    UCT_RC_IFACE_GET_TX_ATOMIC_DESC(&iface->super.super, &iface->mlx5_common.tx.atomic_desc_mp, desc,
                                    uct_rc_iface_atomic_handler(&iface->super.super, ext, length),
                                    result, comp);
    uct_dc_mlx5_iface_atomic_post(iface, ep, opcode, desc, length, remote_addr, rkey,
                                  compare_mask, compare, swap_add);
    return UCS_INPROGRESS;
}

ucs_status_t uct_dc_mlx5_ep_atomic_add64(uct_ep_h tl_ep, uint64_t add,
                                         uint64_t remote_addr, uct_rkey_t rkey)
{
    return uct_dc_mlx5_ep_atomic_add(tl_ep, MLX5_OPCODE_ATOMIC_FA, sizeof(uint64_t),
                                     htonll(add), remote_addr, rkey);
}

ucs_status_t uct_dc_mlx5_ep_atomic_fadd64(uct_ep_h tl_ep, uint64_t add,
                                          uint64_t remote_addr, uct_rkey_t rkey,
                                          uint64_t *result, uct_completion_t *comp)
{
    return uct_dc_mlx5_ep_atomic(ucs_derived_of(tl_ep, uct_dc_mlx5_ep_t),
                                 MLX5_OPCODE_ATOMIC_FA, result, 0, sizeof(uint64_t),
                                 remote_addr, rkey, 0, 0, htonll(add), comp);
}

ucs_status_t uct_dc_mlx5_ep_atomic_swap64(uct_ep_h tl_ep, uint64_t swap,
                                          uint64_t remote_addr, uct_rkey_t rkey,
                                          uint64_t *result, uct_completion_t *comp)
{
    return uct_dc_mlx5_ep_atomic(ucs_derived_of(tl_ep, uct_dc_mlx5_ep_t),
                                 MLX5_OPCODE_ATOMIC_MASKED_CS, result, 1,
                                 sizeof(uint64_t), remote_addr, rkey, 0, 0,
                                 htonll(swap), comp);
}

ucs_status_t uct_dc_mlx5_ep_atomic_cswap64(uct_ep_h tl_ep, uint64_t compare, uint64_t swap,
                                           uint64_t remote_addr, uct_rkey_t rkey,
                                           uint64_t *result, uct_completion_t *comp)
{
    return uct_dc_mlx5_ep_atomic(ucs_derived_of(tl_ep, uct_dc_mlx5_ep_t),
                                 MLX5_OPCODE_ATOMIC_CS, result, 0, sizeof(uint64_t),
                                 remote_addr, rkey, 0, htonll(compare), htonll(swap),
                                 comp);
}

ucs_status_t uct_dc_mlx5_ep_atomic_add32(uct_ep_h tl_ep, uint32_t add,
                                         uint64_t remote_addr, uct_rkey_t rkey)
{
    return uct_dc_mlx5_ep_atomic_add(tl_ep, MLX5_OPCODE_ATOMIC_MASKED_FA,
                                     sizeof(uint32_t), htonl(add), remote_addr,
                                     rkey);
}

ucs_status_t uct_dc_mlx5_ep_atomic_fadd32(uct_ep_h tl_ep, uint32_t add,
                                          uint64_t remote_addr, uct_rkey_t rkey,
                                          uint32_t *result, uct_completion_t *comp)
{
    return uct_dc_mlx5_ep_atomic(ucs_derived_of(tl_ep, uct_dc_mlx5_ep_t),
                                 MLX5_OPCODE_ATOMIC_MASKED_FA, result, 1,
                                 sizeof(uint32_t), remote_addr, rkey, 0, 0,
                                 htonl(add), comp);
}

ucs_status_t uct_dc_mlx5_ep_atomic_swap32(uct_ep_h tl_ep, uint32_t swap,
                                          uint64_t remote_addr, uct_rkey_t rkey,
                                          uint32_t *result, uct_completion_t *comp)
{
    return uct_dc_mlx5_ep_atomic(ucs_derived_of(tl_ep, uct_dc_mlx5_ep_t),
                                 MLX5_OPCODE_ATOMIC_MASKED_CS, result, 1,
                                 sizeof(uint32_t), remote_addr, rkey, 0, 0,
                                 htonl(swap), comp);
}

ucs_status_t uct_dc_mlx5_ep_atomic_cswap32(uct_ep_h tl_ep, uint32_t compare, uint32_t swap,
                                           uint64_t remote_addr, uct_rkey_t rkey,
                                           uint32_t *result, uct_completion_t *comp)
{
    return uct_dc_mlx5_ep_atomic(ucs_derived_of(tl_ep, uct_dc_mlx5_ep_t),
                                 MLX5_OPCODE_ATOMIC_MASKED_CS, result, 1,
                                 sizeof(uint32_t), remote_addr, rkey, UCS_MASK(32),
                                 htonl(compare), htonl(swap), comp);
}

ucs_status_t uct_dc_mlx5_ep_am_short(uct_ep_h tl_ep, uint8_t id, uint64_t hdr,
                                     const void *buffer, unsigned length)
{
    uct_dc_mlx5_iface_t *iface = ucs_derived_of(tl_ep->iface, uct_dc_mlx5_iface_t);
    uct_dc_mlx5_ep_t *ep = ucs_derived_of(tl_ep, uct_dc_mlx5_ep_t);
    UCT_DC_MLX5_TXQP_DECL(txqp, txwq);

    UCT_RC_MLX5_CHECK_AM_SHORT(id, length, UCT_IB_MLX5_AV_FULL_SIZE);
    UCT_DC_CHECK_RES(&iface->super, &ep->super);

    UCT_DC_MLX5_IFACE_TXQP_GET(iface, ep, txqp, txwq);

    uct_rc_mlx5_txqp_inline_post(&iface->super.super, IBV_EXP_QPT_DC_INI,
                                 txqp, txwq,
                                 MLX5_OPCODE_SEND,
                                 buffer, length, id, hdr,
                                 0, 0,
                                 &ep->av, uct_ib_mlx5_wqe_av_size(&ep->av));

    UCT_TL_EP_STAT_OP(&ep->super.super, AM, SHORT, sizeof(hdr) + length);
    return UCS_OK;
}

ssize_t uct_dc_mlx5_ep_am_bcopy(uct_ep_h tl_ep, uint8_t id,
                                 uct_pack_callback_t pack_cb, void *arg)
{
    uct_dc_mlx5_iface_t *iface = ucs_derived_of(tl_ep->iface, uct_dc_mlx5_iface_t);
    uct_dc_mlx5_ep_t *ep       = ucs_derived_of(tl_ep, uct_dc_mlx5_ep_t);
    uct_rc_iface_send_desc_t *desc;
    size_t length;

    UCT_DC_CHECK_RES(&iface->super, &ep->super);
    UCT_RC_IFACE_GET_TX_AM_BCOPY_DESC(&iface->super.super, &iface->super.super.tx.mp, desc,
                                      id, pack_cb, arg, &length);

    uct_dc_mlx5_iface_bcopy_post(iface, ep,
                                 MLX5_OPCODE_SEND|UCT_RC_MLX5_OPCODE_FLAG_RAW,
                                 sizeof(uct_rc_hdr_t) + length, 0, NULL, 0, 0, 0, desc);

    UCT_TL_EP_STAT_OP(&ep->super.super, AM, BCOPY, length);
    return length;
}


ucs_status_t uct_dc_mlx5_ep_am_zcopy(uct_ep_h tl_ep, uint8_t id, const void *header,
                                     unsigned header_length, const uct_iov_t *iov,
                                     size_t iovcnt, uct_completion_t *comp)
{
    uct_dc_mlx5_iface_t *iface = ucs_derived_of(tl_ep->iface, uct_dc_mlx5_iface_t);
    uct_dc_mlx5_ep_t *ep = ucs_derived_of(tl_ep, uct_dc_mlx5_ep_t);

    UCT_CHECK_IOV_SIZE(iovcnt, UCT_IB_MLX5_AM_ZCOPY_MAX_IOV,
                       "uct_dc_mlx5_ep_am_zcopy");
    UCT_RC_MLX5_CHECK_AM_ZCOPY(id, header_length, uct_iov_total_length(iov, iovcnt),
                               iface->super.super.super.config.seg_size,
                               UCT_IB_MLX5_AV_FULL_SIZE);
    UCT_DC_CHECK_RES(&iface->super, &ep->super);

    uct_dc_mlx5_iface_zcopy_post(iface, ep, MLX5_OPCODE_SEND, iov, iovcnt,
                                 id, header, header_length, 0, 0, comp);

    UCT_TL_EP_STAT_OP(&ep->super.super, AM, ZCOPY, header_length +
                      uct_iov_total_length(iov, iovcnt));

    return UCS_INPROGRESS;
}


ucs_status_t uct_dc_mlx5_ep_put_short(uct_ep_h tl_ep, const void *buffer,
                                      unsigned length, uint64_t remote_addr,
                                      uct_rkey_t rkey)
{
    uct_dc_mlx5_iface_t *iface = ucs_derived_of(tl_ep->iface, uct_dc_mlx5_iface_t);
    uct_dc_mlx5_ep_t *ep = ucs_derived_of(tl_ep, uct_dc_mlx5_ep_t);
    UCT_DC_MLX5_TXQP_DECL(txqp, txwq);

    UCT_RC_MLX5_CHECK_PUT_SHORT(length, UCT_IB_MLX5_AV_FULL_SIZE);
    UCT_DC_CHECK_RES(&iface->super, &ep->super);

    UCT_DC_MLX5_IFACE_TXQP_GET(iface, ep, txqp, txwq);
    uct_rc_mlx5_txqp_inline_post(&iface->super.super, IBV_EXP_QPT_DC_INI,
                                 txqp, txwq,
                                 MLX5_OPCODE_RDMA_WRITE,
                                 buffer, length, 0, 0,
                                 remote_addr, uct_ib_md_direct_rkey(rkey),
                                 &ep->av, uct_ib_mlx5_wqe_av_size(&ep->av));

    UCT_TL_EP_STAT_OP(&ep->super.super, PUT, SHORT, length);

    return UCS_OK;
}

ssize_t uct_dc_mlx5_ep_put_bcopy(uct_ep_h tl_ep, uct_pack_callback_t pack_cb,
                                 void *arg, uint64_t remote_addr, uct_rkey_t rkey)
{
    uct_dc_mlx5_iface_t *iface = ucs_derived_of(tl_ep->iface, uct_dc_mlx5_iface_t);
    uct_dc_mlx5_ep_t *ep = ucs_derived_of(tl_ep, uct_dc_mlx5_ep_t);
    uct_rc_iface_send_desc_t *desc;
    size_t length;

    UCT_DC_CHECK_RES(&iface->super, &ep->super);
    UCT_RC_IFACE_GET_TX_PUT_BCOPY_DESC(&iface->super.super, &iface->super.super.tx.mp,
                                       desc, pack_cb, arg, length);
    uct_dc_mlx5_iface_bcopy_post(iface, ep,
                                 MLX5_OPCODE_RDMA_WRITE, length, 0, NULL, 0,
                                 remote_addr, rkey, desc);
    UCT_TL_EP_STAT_OP(&ep->super.super, PUT, BCOPY, length);
    return length;
}

ucs_status_t uct_dc_mlx5_ep_put_zcopy(uct_ep_h tl_ep, const uct_iov_t *iov, size_t iovcnt,
                                      uint64_t remote_addr, uct_rkey_t rkey,
                                      uct_completion_t *comp)
{
    uct_dc_mlx5_iface_t *iface = ucs_derived_of(tl_ep->iface, uct_dc_mlx5_iface_t);
    uct_dc_mlx5_ep_t *ep = ucs_derived_of(tl_ep, uct_dc_mlx5_ep_t);

    UCT_CHECK_IOV_SIZE(iovcnt, uct_ib_iface_get_max_iov(&iface->super.super.super),
                       "uct_dc_mlx5_ep_put_zcopy");
    UCT_CHECK_LENGTH(uct_iov_total_length(iov, iovcnt), UCT_IB_MAX_MESSAGE_SIZE,
                     "put_zcopy");
    UCT_DC_CHECK_RES(&iface->super, &ep->super);

    uct_dc_mlx5_iface_zcopy_post(iface, ep, MLX5_OPCODE_RDMA_WRITE, iov, iovcnt,
                                 0, NULL, 0, remote_addr, rkey, comp);

    UCT_TL_EP_STAT_OP(&ep->super.super, PUT, ZCOPY,
                      uct_iov_total_length(iov, iovcnt));
    return UCS_INPROGRESS;
}

ucs_status_t uct_dc_mlx5_ep_get_bcopy(uct_ep_h tl_ep,
                                      uct_unpack_callback_t unpack_cb,
                                      void *arg, size_t length,
                                      uint64_t remote_addr, uct_rkey_t rkey,
                                      uct_completion_t *comp)
{
    uct_dc_mlx5_iface_t *iface = ucs_derived_of(tl_ep->iface, uct_dc_mlx5_iface_t);
    uct_dc_mlx5_ep_t *ep = ucs_derived_of(tl_ep, uct_dc_mlx5_ep_t);
    uct_rc_iface_send_desc_t *desc;

    UCT_CHECK_LENGTH(length, iface->super.super.super.config.seg_size, "get_bcopy");
    UCT_DC_CHECK_RES(&iface->super, &ep->super);
    UCT_RC_IFACE_GET_TX_GET_BCOPY_DESC(&iface->super.super, &iface->super.super.tx.mp,
                                       desc, unpack_cb, comp, arg, length);
    uct_dc_mlx5_iface_bcopy_post(iface, ep,
                                 MLX5_OPCODE_RDMA_READ, length, 0, NULL, 0,
                                 remote_addr, rkey, desc);
    UCT_TL_EP_STAT_OP(&ep->super.super, GET, BCOPY, length);
    return UCS_INPROGRESS;
}


ucs_status_t uct_dc_mlx5_ep_get_zcopy(uct_ep_h tl_ep, const uct_iov_t *iov, size_t iovcnt,
                                      uint64_t remote_addr, uct_rkey_t rkey,
                                      uct_completion_t *comp)
{
    uct_dc_mlx5_iface_t *iface = ucs_derived_of(tl_ep->iface, uct_dc_mlx5_iface_t);
    uct_dc_mlx5_ep_t *ep = ucs_derived_of(tl_ep, uct_dc_mlx5_ep_t);

    UCT_CHECK_IOV_SIZE(iovcnt, uct_ib_iface_get_max_iov(&iface->super.super.super),
                       "uct_dc_mlx5_ep_get_zcopy");
    UCT_CHECK_LENGTH(uct_iov_total_length(iov, iovcnt), UCT_IB_MAX_MESSAGE_SIZE,
                     "get_zcopy");
    UCT_DC_CHECK_RES(&iface->super, &ep->super);

    uct_dc_mlx5_iface_zcopy_post(iface, ep, MLX5_OPCODE_RDMA_READ, iov, iovcnt,
                                 0, NULL, 0, remote_addr, rkey, comp);
    UCT_TL_EP_STAT_OP(&ep->super.super, GET, ZCOPY,
                      uct_iov_total_length(iov, iovcnt));
    return UCS_INPROGRESS;
}

ucs_status_t uct_dc_mlx5_ep_flush(uct_ep_h tl_ep, unsigned flags, uct_completion_t *comp)
{
    uct_dc_mlx5_iface_t *iface = ucs_derived_of(tl_ep->iface, uct_dc_mlx5_iface_t);
    uct_dc_mlx5_ep_t *ep = ucs_derived_of(tl_ep, uct_dc_mlx5_ep_t);
    ucs_status_t status;

    status = uct_dc_ep_flush(tl_ep, flags, comp);
    if (status == UCS_OK) {
        return UCS_OK; /* all sends completed */
    }

    if (status == UCS_INPROGRESS) {
        ucs_assert(ep->super.dci != UCT_DC_EP_NO_DCI);
        uct_dc_mlx5_iface_add_send_comp(iface, ep, comp);
    }
    return status;
}

static UCS_F_ALWAYS_INLINE void
uct_dc_mlx5_poll_tx(uct_dc_mlx5_iface_t *iface)
{
    uint8_t dci;
    struct mlx5_cqe64 *cqe;
    uint32_t qp_num;
    uint16_t hw_ci;
    UCT_DC_MLX5_TXQP_DECL(txqp, txwq);

    cqe = uct_ib_mlx5_get_cqe(&iface->super.super.super, &iface->mlx5_common.tx.cq,
                              iface->mlx5_common.tx.cq.cqe_size_log);
    if (cqe == NULL) {
        return;
    }
    UCS_STATS_UPDATE_COUNTER(iface->super.super.stats, UCT_RC_IFACE_STAT_TX_COMPLETION, 1);

    ucs_memory_cpu_load_fence();

    qp_num = ntohl(cqe->sop_drop_qpn) & UCS_MASK(UCT_IB_QPN_ORDER);
    dci = uct_dc_iface_dci_find(&iface->super, qp_num);
    txqp = &iface->super.tx.dcis[dci].txqp;
    txwq = &iface->dci_wqs[dci];

    hw_ci = ntohs(cqe->wqe_counter);
    uct_rc_txqp_available_set(txqp, uct_ib_mlx5_txwq_update_bb(txwq, hw_ci));
<<<<<<< HEAD
    iface->super.super.tx.cq_available++;

    uct_rc_mlx5_txqp_process_tx_cqe(txqp, cqe, hw_ci);

    uct_dc_iface_dci_put(&iface->super, dci);
=======
    uct_dc_iface_dci_put(&iface->super, dci);
    uct_rc_txqp_completion(txqp, hw_ci);

    iface->super.super.tx.cq_available++;

>>>>>>> d5bab9fb
    if (uct_dc_iface_dci_can_alloc(&iface->super)) {
        ucs_arbiter_dispatch(uct_dc_iface_dci_waitq(&iface->super), 1,
                             uct_dc_iface_dci_do_pending_wait, NULL);
    }
    ucs_arbiter_dispatch(uct_dc_iface_tx_waitq(&iface->super), 1, 
                         uct_dc_iface_dci_do_pending_tx, NULL);
}

/* TODO: make a macro that defines progress func */
static void uct_dc_mlx5_iface_progress(void *arg)
{
    uct_dc_mlx5_iface_t *iface = arg;
    ucs_status_t status;

    status = uct_rc_mlx5_iface_common_poll_rx(&iface->mlx5_common, &iface->super.super);
    if (status == UCS_ERR_NO_PROGRESS) {
        uct_dc_mlx5_poll_tx(iface);
    }
}

static UCS_F_NOINLINE void uct_dc_mlx5_iface_handle_failure(uct_ib_iface_t *ib_iface,
                                                            void *arg)
{
    struct mlx5_cqe64 *cqe = arg;
    uct_ib_mlx5_completion_with_err((void*)cqe, 0);
}

static void UCS_CLASS_DELETE_FUNC_NAME(uct_dc_mlx5_iface_t)(uct_iface_t*);

static uct_rc_iface_ops_t uct_dc_mlx5_iface_ops = {
    {
        {
            .iface_close              = UCS_CLASS_DELETE_FUNC_NAME(uct_dc_mlx5_iface_t),
            .iface_query              = uct_dc_mlx5_iface_query,
            .iface_get_device_address = uct_ib_iface_get_device_address,
            .iface_is_reachable       = uct_ib_iface_is_reachable,
            .iface_release_am_desc    = uct_ib_iface_release_am_desc,
            .iface_get_address        = uct_dc_iface_get_address,

            .iface_flush              = uct_dc_iface_flush,

            .ep_create_connected      = UCS_CLASS_NEW_FUNC_NAME(uct_dc_mlx5_ep_t),
            .ep_destroy               = UCS_CLASS_DELETE_FUNC_NAME(uct_dc_mlx5_ep_t),

            .ep_am_short              = uct_dc_mlx5_ep_am_short,
            .ep_am_bcopy              = uct_dc_mlx5_ep_am_bcopy,
            .ep_am_zcopy              = uct_dc_mlx5_ep_am_zcopy,

            .ep_put_short             = uct_dc_mlx5_ep_put_short,
            .ep_put_bcopy             = uct_dc_mlx5_ep_put_bcopy,
            .ep_put_zcopy             = uct_dc_mlx5_ep_put_zcopy,

            .ep_get_bcopy             = uct_dc_mlx5_ep_get_bcopy,
            .ep_get_zcopy             = uct_dc_mlx5_ep_get_zcopy,

            .ep_atomic_add64          = uct_dc_mlx5_ep_atomic_add64,
            .ep_atomic_fadd64         = uct_dc_mlx5_ep_atomic_fadd64,
            .ep_atomic_swap64         = uct_dc_mlx5_ep_atomic_swap64,
            .ep_atomic_cswap64        = uct_dc_mlx5_ep_atomic_cswap64,

            .ep_atomic_add32          = uct_dc_mlx5_ep_atomic_add32,
            .ep_atomic_fadd32         = uct_dc_mlx5_ep_atomic_fadd32,
            .ep_atomic_swap32         = uct_dc_mlx5_ep_atomic_swap32,
            .ep_atomic_cswap32        = uct_dc_mlx5_ep_atomic_cswap32,

            .ep_flush                 = uct_dc_mlx5_ep_flush,

            .ep_pending_add           = uct_dc_ep_pending_add,
            .ep_pending_purge         = uct_dc_ep_pending_purge,
        },
        .arm_tx_cq                = uct_ib_iface_arm_tx_cq,
        .arm_rx_cq                = uct_ib_iface_arm_rx_cq,
        .handle_failure           = uct_dc_mlx5_iface_handle_failure
    },
    .fc_ctrl                  = NULL /* TODO: */
};


static ucs_status_t uct_dc_mlx5_iface_init_dcis(uct_dc_mlx5_iface_t *iface)
{
    ucs_status_t status;
    uint16_t bb_max;
    int i;

    bb_max = 0;
    for (i = 0; i < iface->super.tx.ndci; i++) {
        status = uct_ib_mlx5_txwq_init(iface->super.super.super.super.worker,
                                       &iface->dci_wqs[i],
                                       iface->super.tx.dcis[i].txqp.qp);
        if (status != UCS_OK) {
            return status;
        }


        bb_max = iface->dci_wqs[i].bb_max;
        uct_rc_txqp_available_set(&iface->super.tx.dcis[i].txqp, bb_max);
    }

    iface->super.super.config.tx_qp_len = bb_max;
    return UCS_OK;
}

static UCS_CLASS_INIT_FUNC(uct_dc_mlx5_iface_t, uct_md_h md, uct_worker_h worker,
                           const uct_iface_params_t *params,
                           const uct_iface_config_t *tl_config)
{
    uct_dc_mlx5_iface_config_t *config = ucs_derived_of(tl_config,
                                                        uct_dc_mlx5_iface_config_t);
    ucs_status_t status;

    ucs_trace_func("");
    UCS_CLASS_CALL_SUPER_INIT(uct_dc_iface_t, &uct_dc_mlx5_iface_ops, md,
                              worker, params, 0, &config->super);

    status = uct_rc_mlx5_iface_common_init(&self->mlx5_common, &self->super.super,
                                           &config->super.super);
    if (status != UCS_OK) {
        goto err;
    }

    status = uct_ud_mlx5_iface_common_init(&self->ud_common, &config->ud_common);
    if (status != UCS_OK) {
        goto err_rc_mlx5_common_cleanup;
    }

    status = uct_dc_mlx5_iface_init_dcis(self);
    if (status != UCS_OK) {
        goto err_rc_mlx5_common_cleanup;
    }

    uct_dc_iface_set_quota(&self->super, &config->super);
    /* Set max_iov for put_zcopy and get_zcopy */
    uct_ib_iface_set_max_iov(&self->super.super.super,
                             ((UCT_IB_MLX5_MAX_BB * MLX5_SEND_WQE_BB) -
                             sizeof(struct mlx5_wqe_raddr_seg) -
                             sizeof(struct mlx5_wqe_ctrl_seg) -
                             UCT_IB_MLX5_AV_FULL_SIZE) /
                             sizeof(struct mlx5_wqe_data_seg));

    /* TODO: only register progress when we have a connection */
    uct_worker_progress_register(worker, uct_dc_mlx5_iface_progress, self);
    ucs_debug("created dc iface %p", self);
    return UCS_OK;

err_rc_mlx5_common_cleanup:
    uct_rc_mlx5_iface_common_cleanup(&self->mlx5_common);
err:
    return status;
}

static UCS_CLASS_CLEANUP_FUNC(uct_dc_mlx5_iface_t)
{
    ucs_trace_func("");
    uct_worker_progress_unregister(self->super.super.super.super.worker,
                                   uct_dc_mlx5_iface_progress, self);
    uct_rc_mlx5_iface_common_cleanup(&self->mlx5_common);
}

UCS_CLASS_DEFINE(uct_dc_mlx5_iface_t, uct_dc_iface_t);

static UCS_CLASS_DEFINE_NEW_FUNC(uct_dc_mlx5_iface_t, uct_iface_t, uct_md_h,
                                 uct_worker_h, const uct_iface_params_t*,
                                 const uct_iface_config_t*);

static UCS_CLASS_DEFINE_DELETE_FUNC(uct_dc_mlx5_iface_t, uct_iface_t);

static
ucs_status_t uct_dc_mlx5_query_resources(uct_md_h md,
                                         uct_tl_resource_desc_t **resources_p,
                                         unsigned *num_resources_p)
{
    uct_ib_md_t *ib_md = ucs_derived_of(md, uct_ib_md_t);

    return uct_dc_device_query_tl_resources(&ib_md->dev,"dc_mlx5",
                                            UCT_IB_DEVICE_FLAG_MLX5_PRM |
                                            (ib_md->eth_pause ? 0 : UCT_IB_DEVICE_FLAG_LINK_IB),
                                            resources_p, num_resources_p);
}


UCT_TL_COMPONENT_DEFINE(uct_dc_mlx5_tl,
                        uct_dc_mlx5_query_resources,
                        uct_dc_mlx5_iface_t,
                        "dc_mlx5",
                        "DC_MLX5_",
                        uct_dc_mlx5_iface_config_table,
                        uct_dc_mlx5_iface_config_t);
UCT_MD_REGISTER_TL(&uct_ib_mdc, &uct_dc_mlx5_tl);
<|MERGE_RESOLUTION|>--- conflicted
+++ resolved
@@ -519,19 +519,11 @@
 
     hw_ci = ntohs(cqe->wqe_counter);
     uct_rc_txqp_available_set(txqp, uct_ib_mlx5_txwq_update_bb(txwq, hw_ci));
-<<<<<<< HEAD
+    uct_dc_iface_dci_put(&iface->super, dci);
+    uct_rc_mlx5_txqp_process_tx_cqe(txqp, cqe, hw_ci);
+
     iface->super.super.tx.cq_available++;
 
-    uct_rc_mlx5_txqp_process_tx_cqe(txqp, cqe, hw_ci);
-
-    uct_dc_iface_dci_put(&iface->super, dci);
-=======
-    uct_dc_iface_dci_put(&iface->super, dci);
-    uct_rc_txqp_completion(txqp, hw_ci);
-
-    iface->super.super.tx.cq_available++;
-
->>>>>>> d5bab9fb
     if (uct_dc_iface_dci_can_alloc(&iface->super)) {
         ucs_arbiter_dispatch(uct_dc_iface_dci_waitq(&iface->super), 1,
                              uct_dc_iface_dci_do_pending_wait, NULL);
