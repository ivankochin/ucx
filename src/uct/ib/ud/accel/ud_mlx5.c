/**
* Copyright (C) Mellanox Technologies Ltd. 2001-2014.  ALL RIGHTS RESERVED.
*
* See file LICENSE for terms.
*/

#include <uct/api/uct.h>
#include <uct/ib/base/ib_iface.h>
#include <uct/base/uct_md.h>
#include <uct/base/uct_log.h>
#include <ucs/debug/log.h>
#include <ucs/debug/memtrack.h>
#include <ucs/type/class.h>
#include <string.h>
#include <arpa/inet.h> /* For htonl */

#include <uct/ib/mlx5/ib_mlx5_log.h>

#include <uct/ib/ud/base/ud_iface.h>
#include <uct/ib/ud/base/ud_ep.h>
#include <uct/ib/ud/base/ud_def.h>
#include "ud_mlx5.h"
#include <uct/ib/ud/base/ud_inl.h>

#define UCT_UD_MLX5_WQE_SIZE (sizeof(struct mlx5_wqe_ctrl_seg) + \
                              sizeof(struct mlx5_wqe_datagram_seg))

static UCS_F_ALWAYS_INLINE void
uct_ud_mlx5_post_send(uct_ud_mlx5_iface_t *iface, uct_ud_mlx5_ep_t *ep,
                      uint8_t se, struct mlx5_wqe_ctrl_seg *ctrl, unsigned wqe_size)
{
    struct mlx5_wqe_datagram_seg *seg;

    uct_ib_mlx5_set_ctrl_seg(ctrl, iface->tx.wq.sw_pi,
                             MLX5_OPCODE_SEND, 0,
                             iface->super.qp->qp_num,
                             uct_ud_mlx5_tx_moderation(iface) | se,
                             wqe_size);

    seg = (struct mlx5_wqe_datagram_seg *)(ctrl+1);
    uct_ib_mlx5_set_dgram_seg(seg, &ep->av, 
                              ep->is_global ? &ep->grh_av : 0, 0);
    mlx5_av_base(&seg->av)->key.qkey.qkey  = htonl(UCT_IB_QKEY);

    uct_ib_mlx5_log_tx(&iface->super.super, IBV_QPT_UD, ctrl,
                       iface->tx.wq.qstart, iface->tx.wq.qend,
                       uct_ud_dump_packet);
    iface->super.tx.available -= uct_ib_mlx5_post_send(&iface->tx.wq,
                                                       ctrl, wqe_size);
    ucs_assert((int16_t)iface->tx.wq.bb_max >= iface->super.tx.available);
}

static UCS_F_ALWAYS_INLINE void
uct_ud_mlx5_ep_tx_skb(uct_ud_mlx5_iface_t *iface, uct_ud_mlx5_ep_t *ep,
                      uct_ud_send_skb_t *skb, uint8_t se)
{
    struct mlx5_wqe_ctrl_seg *ctrl;
    struct mlx5_wqe_data_seg *dptr;

    ctrl = iface->tx.wq.curr;
    dptr = uct_ib_mlx5_get_next_seg(&iface->tx.wq, ctrl, UCT_UD_MLX5_WQE_SIZE);
    uct_ib_mlx5_set_data_seg(dptr, skb->neth, skb->len, skb->lkey);
    UCT_UD_EP_HOOK_CALL_TX(&ep->super, skb->neth);
    uct_ud_mlx5_post_send(iface, ep, se, ctrl,
                          UCT_UD_MLX5_WQE_SIZE + sizeof(*dptr));
}

static inline void
uct_ud_mlx5_ep_tx_inl(uct_ud_mlx5_iface_t *iface, uct_ud_mlx5_ep_t *ep,
                      const void *buf, unsigned length, uint8_t se)
{
    struct mlx5_wqe_ctrl_seg *ctrl;
    struct mlx5_wqe_inl_data_seg *inl;

    ctrl = iface->tx.wq.curr;
    inl = uct_ib_mlx5_get_next_seg(&iface->tx.wq, ctrl, UCT_UD_MLX5_WQE_SIZE);
    inl->byte_count = htonl(length | MLX5_INLINE_SEG);
    uct_ib_mlx5_inline_copy(inl + 1, buf, length, &iface->tx.wq);
    UCT_UD_EP_HOOK_CALL_TX(&ep->super, (uct_ud_neth_t *)buf);
    uct_ud_mlx5_post_send(iface, ep, se, ctrl,
                          UCT_UD_MLX5_WQE_SIZE + sizeof(*inl) + length);
}


static void uct_ud_mlx5_ep_tx_ctl_skb(uct_ud_ep_t *ud_ep, uct_ud_send_skb_t *skb,
                                      int solicited)
{
    uct_ud_mlx5_iface_t *iface = ucs_derived_of(ud_ep->super.super.iface,
                                                uct_ud_mlx5_iface_t);
    uct_ud_mlx5_ep_t *ep = ucs_derived_of(ud_ep, uct_ud_mlx5_ep_t);
    uint8_t se;

    se = solicited ? MLX5_WQE_CTRL_SOLICITED : 0;
    if (skb->len >= iface->super.config.max_inline) {
        uct_ud_mlx5_ep_tx_skb(iface, ep, skb, se);
    } else {
        uct_ud_mlx5_ep_tx_inl(iface, ep, skb->neth, skb->len, se);
    }
}

static UCS_F_NOINLINE void
uct_ud_mlx5_iface_post_recv(uct_ud_mlx5_iface_t *iface)
{
    unsigned batch = iface->super.super.config.rx_max_batch;
    struct mlx5_wqe_data_seg *rx_wqes;
    uint16_t pi, next_pi, count;
    uct_ib_iface_recv_desc_t *desc;

    rx_wqes = iface->rx.wq.wqes;
    pi      = iface->rx.wq.rq_wqe_counter & iface->rx.wq.mask;

    for (count = 0; count < batch; count ++) {
        next_pi = (pi + 1) &  iface->rx.wq.mask;
        ucs_prefetch(rx_wqes + next_pi);
        UCT_TL_IFACE_GET_RX_DESC(&iface->super.super.super, &iface->super.rx.mp,
                                 desc, break);
        rx_wqes[pi].lkey = htonl(desc->lkey);
        rx_wqes[pi].addr = htonll((uintptr_t)uct_ib_iface_recv_desc_hdr(&iface->super.super, desc));
        pi = next_pi;
    }
    if (ucs_unlikely(count == 0)) {
        ucs_debug("iface(%p) failed to post receive wqes", iface);
        return;
    }
    pi = iface->rx.wq.rq_wqe_counter + count;
    iface->rx.wq.rq_wqe_counter = pi;
    iface->super.rx.available -= count;
    ucs_memory_cpu_fence();
    *iface->rx.wq.dbrec = htonl(pi);
}

static UCS_CLASS_INIT_FUNC(uct_ud_mlx5_ep_t, uct_iface_h tl_iface)
{
    uct_ud_mlx5_iface_t *iface = ucs_derived_of(tl_iface, uct_ud_mlx5_iface_t);
    ucs_trace_func("");
    UCS_CLASS_CALL_SUPER_INIT(uct_ud_ep_t, &iface->super);
    return UCS_OK;
}

static UCS_CLASS_CLEANUP_FUNC(uct_ud_mlx5_ep_t)
{
    ucs_trace_func("");
}

UCS_CLASS_DEFINE(uct_ud_mlx5_ep_t, uct_ud_ep_t);
static UCS_CLASS_DEFINE_NEW_FUNC(uct_ud_mlx5_ep_t, uct_ep_t, uct_iface_h);
UCS_CLASS_DEFINE_DELETE_FUNC(uct_ud_mlx5_ep_t, uct_ep_t);


static ucs_status_t
uct_ud_mlx5_ep_am_short(uct_ep_h tl_ep, uint8_t id, uint64_t hdr,
                        const void *buffer, unsigned length)
{
    uct_ud_mlx5_ep_t *ep = ucs_derived_of(tl_ep, uct_ud_mlx5_ep_t);
    uct_ud_mlx5_iface_t *iface = ucs_derived_of(tl_ep->iface,
                                                uct_ud_mlx5_iface_t);
    struct mlx5_wqe_ctrl_seg *ctrl;
    struct mlx5_wqe_inl_data_seg *inl;
    uct_ud_am_short_hdr_t *am;
    uct_ud_neth_t *neth;
    unsigned wqe_size;
    uct_ud_send_skb_t *skb;

    /* data a written directly into tx wqe, so it is impossible to use
     * common ud am code
     */
    UCT_CHECK_AM_ID(id);
    UCT_CHECK_LENGTH(sizeof(uct_ud_neth_t) + sizeof(hdr) + length,
                    iface->super.config.max_inline, "am_short");

    uct_ud_enter(&iface->super);
    uct_ud_iface_progress_pending_tx(&iface->super);
    skb = uct_ud_ep_get_tx_skb(&iface->super, &ep->super);
    if (!skb) {
        uct_ud_leave(&iface->super);
        return UCS_ERR_NO_RESOURCE;
    }

    ctrl = iface->tx.wq.curr;
    /* Set inline segment which has AM id, AM header, and AM payload */
    inl = uct_ib_mlx5_get_next_seg(&iface->tx.wq, ctrl, UCT_UD_MLX5_WQE_SIZE);
    wqe_size = length + sizeof(*am) + sizeof(*neth);
    inl->byte_count = htonl(wqe_size | MLX5_INLINE_SEG);

    /* assume that neth and am header fit into one bb */
    ucs_assert(sizeof(*am) + sizeof(*neth) < MLX5_SEND_WQE_BB);
    neth = (void*)(inl + 1);
    uct_ud_am_set_neth(neth, &ep->super, id);

    am      = (void*)(neth + 1);
    am->hdr = hdr;
    uct_ib_mlx5_inline_copy(am + 1, buffer, length, &iface->tx.wq);

    wqe_size += UCT_UD_MLX5_WQE_SIZE + sizeof(*inl);
    UCT_CHECK_LENGTH(wqe_size, UCT_IB_MLX5_MAX_BB * MLX5_SEND_WQE_BB,
                     "am_short");
    UCT_UD_EP_HOOK_CALL_TX(&ep->super, neth);
    uct_ud_mlx5_post_send(iface, ep, 0, ctrl, wqe_size);

    skb->len = sizeof(*neth) + sizeof(*am);
    memcpy(skb->neth, neth, skb->len);
    uct_ud_iface_complete_tx_inl(&iface->super, &ep->super, skb,
                                 (char *)skb->neth + skb->len, buffer, length);
    UCT_TL_EP_STAT_OP(&ep->super.super, AM, SHORT, sizeof(hdr) + length);
    uct_ud_leave(&iface->super);
    return UCS_OK;
}

static ssize_t uct_ud_mlx5_ep_am_bcopy(uct_ep_h tl_ep, uint8_t id,
                                       uct_pack_callback_t pack_cb, void *arg)
{
    uct_ud_mlx5_ep_t *ep = ucs_derived_of(tl_ep, uct_ud_mlx5_ep_t);
    uct_ud_mlx5_iface_t *iface = ucs_derived_of(tl_ep->iface,
                                                uct_ud_mlx5_iface_t);
    uct_ud_send_skb_t *skb;
    ucs_status_t status;
    size_t length;

    uct_ud_enter(&iface->super);
    uct_ud_iface_progress_pending_tx(&iface->super);
    status = uct_ud_am_common(&iface->super, &ep->super, id, &skb);
    if (status != UCS_OK) {
        uct_ud_leave(&iface->super);
        return status;
    }

    length = uct_ud_skb_bcopy(skb, pack_cb, arg);
    UCT_UD_CHECK_BCOPY_LENGTH(&iface->super, length);

    uct_ud_mlx5_ep_tx_skb(iface, ep, skb, 0);
    uct_ud_iface_complete_tx_skb(&iface->super, &ep->super, skb);
    UCT_TL_EP_STAT_OP(&ep->super.super, AM, BCOPY, length);
    uct_ud_leave(&iface->super);
    return length;
}

static ucs_status_t
uct_ud_mlx5_ep_am_zcopy(uct_ep_h tl_ep, uint8_t id, const void *header,
                        unsigned header_length, const uct_iov_t *iov,
                        size_t iovcnt, uct_completion_t *comp)
{
    uct_ud_mlx5_ep_t *ep = ucs_derived_of(tl_ep, uct_ud_mlx5_ep_t);
    uct_ud_mlx5_iface_t *iface = ucs_derived_of(tl_ep->iface,
                                                uct_ud_mlx5_iface_t);
    uct_ud_send_skb_t *skb;
    uct_ib_mem_t *ib_memh = NULL;
    uint32_t lkey;
    struct mlx5_wqe_ctrl_seg *ctrl;
    struct mlx5_wqe_inl_data_seg *inl;
    struct mlx5_wqe_data_seg *dptr;
    unsigned wqe_size;
    uct_ud_neth_t *neth;

    UCT_CHECK_PARAM_IOV(iov, iovcnt, buffer, length, memh);
    ib_memh = memh;

    UCT_CHECK_LENGTH(sizeof(uct_ud_neth_t) + header_length,
                     iface->super.config.max_inline, "am_zcopy header");
    UCT_UD_CHECK_ZCOPY_LENGTH(&iface->super, header_length, length);

    uct_ud_enter(&iface->super);
    uct_ud_iface_progress_pending_tx(&iface->super);

    skb = uct_ud_ep_get_tx_skb(&iface->super, &ep->super);
    if (!skb) {
        uct_ud_leave(&iface->super);
        return UCS_ERR_NO_RESOURCE;
    }

    ctrl = iface->tx.wq.curr;
    inl = uct_ib_mlx5_get_next_seg(&iface->tx.wq, ctrl, UCT_UD_MLX5_WQE_SIZE);
    wqe_size = header_length + sizeof(*neth);
    inl->byte_count = htonl(wqe_size | MLX5_INLINE_SEG);

    neth = (void*)(inl + 1);
    uct_ud_am_set_neth(neth, &ep->super, id);
    /* force ACK_REQ because we want to call user completion ASAP */
    neth->packet_type |= UCT_UD_PACKET_FLAG_ACK_REQ;

    uct_ib_mlx5_inline_copy(neth + 1, header, header_length, &iface->tx.wq);

    wqe_size += UCT_UD_MLX5_WQE_SIZE + sizeof(*inl);
    lkey = (ib_memh == UCT_INVALID_MEM_HANDLE) ? 0 : ib_memh->lkey;

    if (ucs_likely(length > 0)) {
        wqe_size = ucs_align_up_pow2(wqe_size, UCT_IB_MLX5_WQE_SEG_SIZE);
        dptr = (struct mlx5_wqe_data_seg *)((void *)ctrl + wqe_size);
        if (ucs_unlikely((void *)dptr >= iface->tx.wq.qend)) {
            dptr = (void *)dptr - (iface->tx.wq.qend - iface->tx.wq.qstart);
        }
        wqe_size += sizeof(*dptr);
        uct_ib_mlx5_set_data_seg(dptr, buffer, length, lkey);
    }

    UCT_UD_EP_HOOK_CALL_TX(&ep->super, neth);
    uct_ud_mlx5_post_send(iface, ep, 0, ctrl, wqe_size);

    skb->len = sizeof(*neth) + header_length;
    memcpy(skb->neth, neth, sizeof(*neth));
    memcpy(skb->neth + 1, header, header_length);
    uct_ud_am_set_zcopy_desc(skb, buffer, length, lkey, comp);

    uct_ud_iface_complete_tx_skb(&iface->super, &ep->super, skb);
    UCT_TL_EP_STAT_OP(&ep->super.super, AM, ZCOPY, header_length + length);
    uct_ud_leave(&iface->super);
    return UCS_INPROGRESS;
}

static ucs_status_t
uct_ud_mlx5_ep_put_short(uct_ep_h tl_ep, const void *buffer, unsigned length,
                         uint64_t remote_addr, uct_rkey_t rkey)
{
    uct_ud_mlx5_ep_t *ep = ucs_derived_of(tl_ep, uct_ud_mlx5_ep_t);
    uct_ud_mlx5_iface_t *iface = ucs_derived_of(tl_ep->iface,
                                                uct_ud_mlx5_iface_t);
    struct mlx5_wqe_ctrl_seg *ctrl;
    struct mlx5_wqe_inl_data_seg *inl;
    unsigned wqe_size;
    uct_ud_put_hdr_t *put_hdr;
    uct_ud_neth_t *neth;
    uct_ud_send_skb_t *skb;

    uct_ud_enter(&iface->super);
    uct_ud_iface_progress_pending_tx(&iface->super);
    skb = uct_ud_ep_get_tx_skb(&iface->super, &ep->super);
    if (!skb) {
        uct_ud_leave(&iface->super);
        return UCS_ERR_NO_RESOURCE;
    }

    ctrl = iface->tx.wq.curr;
    /* Set inline segment which has AM id, AM header, and AM payload */
    inl = uct_ib_mlx5_get_next_seg(&iface->tx.wq, ctrl, UCT_UD_MLX5_WQE_SIZE);
    wqe_size = length + sizeof(*put_hdr) + sizeof(*neth);
    inl->byte_count = htonl(wqe_size | MLX5_INLINE_SEG);

    /* assume that neth and am header fit into one bb */
    ucs_assert(sizeof(*put_hdr) + sizeof(*neth) < MLX5_SEND_WQE_BB);
    neth = (void*)(inl + 1);
    uct_ud_neth_init_data(&ep->super, neth);
    uct_ud_neth_set_type_put(&ep->super, neth);
    uct_ud_neth_ack_req(&ep->super, neth);

    put_hdr = (uct_ud_put_hdr_t *)(neth+1);
    put_hdr->rva = remote_addr;

    uct_ib_mlx5_inline_copy(put_hdr + 1, buffer, length, &iface->tx.wq);

    wqe_size += UCT_UD_MLX5_WQE_SIZE + sizeof(*inl);
    UCT_CHECK_LENGTH(wqe_size, UCT_IB_MLX5_MAX_BB * MLX5_SEND_WQE_BB,
                     "put_short");
    UCT_UD_EP_HOOK_CALL_TX(&ep->super, neth);
    uct_ud_mlx5_post_send(iface, ep, 0, ctrl, wqe_size);

    skb->len = sizeof(*neth) + sizeof(*put_hdr);
    memcpy(skb->neth, neth, skb->len);
    uct_ud_iface_complete_tx_inl(&iface->super, &ep->super, skb,
                                 (char *)skb->neth + skb->len, buffer, length);
    UCT_TL_EP_STAT_OP(&ep->super.super, PUT, SHORT, length);
    uct_ud_leave(&iface->super);
    return UCS_OK;
}

static UCS_F_ALWAYS_INLINE
ucs_status_t uct_ud_mlx5_iface_poll_rx(uct_ud_mlx5_iface_t *iface, int is_async)
{
    struct mlx5_cqe64 *cqe;
    uint16_t ci;
    uct_ib_iface_recv_desc_t *desc;
    uint32_t len;
    void *packet;
    ucs_status_t status;

    ci     = iface->rx.wq.cq_wqe_counter & iface->rx.wq.mask;
    packet = (void *)ntohll(iface->rx.wq.wqes[ci].addr);
    ucs_prefetch(packet + UCT_IB_GRH_LEN);
    desc   = (uct_ib_iface_recv_desc_t *)(packet - iface->super.super.config.rx_hdr_offset);

    cqe = uct_ib_mlx5_get_cqe(&iface->super.super, &iface->rx.cq,
                              UCT_IB_MLX5_CQE64_SIZE_LOG);
    if (cqe == NULL) {
        status = UCS_ERR_NO_PROGRESS;
        goto out;
    }

    ucs_assert(0 == (cqe->op_own &
               (MLX5_INLINE_SCATTER_32|MLX5_INLINE_SCATTER_64)));
    ucs_assert(ntohs(cqe->wqe_counter) == iface->rx.wq.cq_wqe_counter);

    iface->super.rx.available++;
    iface->rx.wq.cq_wqe_counter++;

    len = ntohl(cqe->byte_cnt);
    VALGRIND_MAKE_MEM_DEFINED(packet, len);
    uct_ib_mlx5_log_rx(&iface->super.super, IBV_QPT_UD, cqe, packet,
                       uct_ud_dump_packet);
    uct_ud_ep_process_rx(&iface->super,
                         (uct_ud_neth_t *)(packet + UCT_IB_GRH_LEN),
                         len - UCT_IB_GRH_LEN,
                         (uct_ud_recv_skb_t *)desc, is_async);
    status = UCS_OK;

out:
    if (iface->super.rx.available >= iface->super.super.config.rx_max_batch) {
        /* we need to try to post buffers always. Otherwise it is possible
         * to run out of rx wqes if receiver is slow and there are always
         * cqe to process
         */
        uct_ud_mlx5_iface_post_recv(iface);
    }
    return status;
}

static UCS_F_ALWAYS_INLINE void
uct_ud_mlx5_iface_poll_tx(uct_ud_mlx5_iface_t *iface)
{
    struct mlx5_cqe64 *cqe;

    cqe = uct_ib_mlx5_get_cqe(&iface->super.super, &iface->tx.cq,
                              UCT_IB_MLX5_CQE64_SIZE_LOG);
    if (cqe == NULL) {
        return;
    }
    uct_ib_mlx5_log_cqe(cqe);
    iface->super.tx.available = uct_ib_mlx5_txwq_update_bb(&iface->tx.wq, ntohs(cqe->wqe_counter));
}

static void uct_ud_mlx5_iface_progress(void *arg)
{
    uct_ud_mlx5_iface_t *iface = arg;
    ucs_status_t status;
    int count;

    uct_ud_enter(&iface->super);
    uct_ud_iface_dispatch_zcopy_comps(&iface->super);
    status = uct_ud_iface_dispatch_pending_rx(&iface->super);
    if (ucs_likely(status == UCS_OK)) {
        count = 0;
        do {
            status = uct_ud_mlx5_iface_poll_rx(iface, 0);
            count++;
        } while ((status == UCS_OK) && (count < iface->super.super.config.rx_max_poll));
    }
    uct_ud_mlx5_iface_poll_tx(iface);
    uct_ud_iface_progress_pending(&iface->super, 0);
    uct_ud_leave(&iface->super);
}

static void uct_ud_mlx5_iface_async_progress(uct_ud_iface_t *ud_iface)
{
    uct_ud_mlx5_iface_t *iface = ucs_derived_of(ud_iface, uct_ud_mlx5_iface_t);
    ucs_status_t status;

    do {
        status = uct_ud_mlx5_iface_poll_rx(iface, 1);
    } while (status == UCS_OK);
    uct_ud_mlx5_iface_poll_tx(iface);
    uct_ud_iface_progress_pending(&iface->super, 1);
}

static ucs_status_t
uct_ud_mlx5_iface_query(uct_iface_h tl_iface, uct_iface_attr_t *iface_attr)
{
    uct_ud_iface_t *iface = ucs_derived_of(tl_iface, uct_ud_iface_t);

    ucs_trace_func("");
    uct_ud_iface_query(iface, iface_attr);
    iface_attr->cap.flags &= ~UCT_IFACE_FLAG_WAKEUP;
    return UCS_OK;
}

static ucs_status_t
uct_ud_mlx5_ep_create_ah(uct_ud_mlx5_iface_t *iface, uct_ud_mlx5_ep_t *ep,
                         const uct_ib_address_t *ib_addr,
                         const uct_ud_iface_addr_t *if_addr)
{
    ucs_status_t status;
    int is_global;

<<<<<<< HEAD
    status = uct_ib_iface_mlx5_get_av(&iface->super.super, ib_addr, 
                                      &ep->av, &ep->grh_av, &is_global);
=======
    status = uct_ib_iface_create_ah(&iface->super.super, ib_addr,
                                    ep->super.path_bits, &ah, &is_global);
>>>>>>> 2b4192c0
    if (status != UCS_OK) {
        return status;
    }
    ep->is_global  = is_global;
    ep->av.dqp_dct = htonl(uct_ib_unpack_uint24(if_addr->qp_num) |
                           UCT_IB_MLX5_EXTENDED_UD_AV); 
    return UCS_OK;
}

static ucs_status_t
uct_ud_mlx5_ep_create_connected(uct_iface_h iface_h,
                                const uct_device_addr_t *dev_addr,
                                const uct_iface_addr_t *iface_addr,
                                uct_ep_h *new_ep_p)
{
    uct_ud_mlx5_iface_t *iface = ucs_derived_of(iface_h, uct_ud_mlx5_iface_t);
    uct_ud_mlx5_ep_t *ep;
    uct_ud_ep_t *new_ud_ep;
    const uct_ud_iface_addr_t *if_addr = (const uct_ud_iface_addr_t *)iface_addr;
    const uct_ib_address_t *ib_addr = (const uct_ib_address_t *)dev_addr;
    uct_ud_send_skb_t *skb;
    ucs_status_t status, status_ah;

    uct_ud_enter(&iface->super);
    status = uct_ud_ep_create_connected_common(&iface->super, ib_addr, if_addr,
                                               &new_ud_ep, &skb);
    if (status != UCS_OK &&
        status != UCS_ERR_NO_RESOURCE &&
        status != UCS_ERR_ALREADY_EXISTS) {
        uct_ud_leave(&iface->super);
        return status;
    }

    ep = ucs_derived_of(new_ud_ep, uct_ud_mlx5_ep_t);
    *new_ep_p = &ep->super.super.super;
    if (status == UCS_ERR_ALREADY_EXISTS) {
        uct_ud_leave(&iface->super);
        return UCS_OK;
    }

    status_ah = uct_ud_mlx5_ep_create_ah(iface, ep, ib_addr, if_addr);
    if (status_ah != UCS_OK) {
        uct_ud_ep_destroy_connected(&ep->super, ib_addr, if_addr);
        *new_ep_p = NULL;
        uct_ud_leave(&iface->super);
        return status_ah;
    }

    if (status == UCS_OK) {
        uct_ud_mlx5_ep_tx_ctl_skb(&ep->super, skb, 1);
        uct_ud_iface_complete_tx_skb(&iface->super, &ep->super, skb);
    }

    uct_ud_leave(&iface->super);
    return UCS_OK;
}

static ucs_status_t
uct_ud_mlx5_ep_connect_to_ep(uct_ep_h tl_ep,
                             const uct_device_addr_t *dev_addr,
                             const uct_ep_addr_t *uct_ep_addr)
{
    ucs_status_t status;
    uct_ud_mlx5_ep_t *ep = ucs_derived_of(tl_ep, uct_ud_mlx5_ep_t);
    uct_ud_mlx5_iface_t *iface = ucs_derived_of(tl_ep->iface,
                                                uct_ud_mlx5_iface_t);
    const uct_ud_ep_addr_t *ep_addr = (const uct_ud_ep_addr_t *)uct_ep_addr;
    const uct_ib_address_t *ib_addr = (const uct_ib_address_t *)dev_addr;

    ucs_trace_func("");
    status = uct_ud_ep_connect_to_ep(&ep->super, ib_addr, ep_addr);
    if (status != UCS_OK) {
        return status;
    }

    status = uct_ud_mlx5_ep_create_ah(iface, ep, ib_addr, (const uct_ud_iface_addr_t *)ep_addr);
    if (status != UCS_OK) {
        return status;
    }

    return UCS_OK;
}

static ucs_status_t uct_ud_mlx5_iface_arm_tx_cq(uct_ib_iface_t *ib_iface)
{
    uct_ud_mlx5_iface_t *iface = ucs_derived_of(ib_iface, uct_ud_mlx5_iface_t);
    uct_ib_mlx5_update_cq_ci(iface->super.super.send_cq, iface->tx.cq.cq_ci);
    return uct_ib_iface_arm_tx_cq(ib_iface);
}

static ucs_status_t uct_ud_mlx5_iface_arm_rx_cq(uct_ib_iface_t *ib_iface,
                                                int solicited)
{
    uct_ud_mlx5_iface_t *iface = ucs_derived_of(ib_iface, uct_ud_mlx5_iface_t);
    uct_ib_mlx5_update_cq_ci(iface->super.super.recv_cq, iface->rx.cq.cq_ci);
    return uct_ib_iface_arm_rx_cq(ib_iface, solicited);
}

static void uct_ud_mlx5_iface_handle_failure(uct_ib_iface_t *iface, void *arg)
{
    /* Send completion with error is a local failure (thus fatal) in UD case.
     * arg is struct mlx5_cqe64*. Pass it as it is, because struct mlx5_err_cqe*
     * is expected in uct_ib_mlx5_completion_with_err */
    uct_ib_mlx5_completion_with_err(arg, UCS_LOG_LEVEL_FATAL);
}

static void UCS_CLASS_DELETE_FUNC_NAME(uct_ud_mlx5_iface_t)(uct_iface_t*);

static uct_ud_iface_ops_t uct_ud_mlx5_iface_ops = {
    {
    {
    .iface_close              = UCS_CLASS_DELETE_FUNC_NAME(uct_ud_mlx5_iface_t),
    .iface_flush              = uct_ud_iface_flush,
    .iface_release_am_desc    = uct_ud_iface_release_am_desc,
    .iface_get_address        = uct_ud_iface_get_address,
    .iface_get_device_address = uct_ib_iface_get_device_address,
    .iface_is_reachable       = uct_ib_iface_is_reachable,
    .iface_query              = uct_ud_mlx5_iface_query,

    .ep_create                = UCS_CLASS_NEW_FUNC_NAME(uct_ud_mlx5_ep_t),
    .ep_destroy               = uct_ud_ep_disconnect,
    .ep_get_address           = uct_ud_ep_get_address,

    .ep_create_connected      = uct_ud_mlx5_ep_create_connected,
    .ep_connect_to_ep         = uct_ud_mlx5_ep_connect_to_ep,

    .ep_put_short             = uct_ud_mlx5_ep_put_short,
    .ep_am_short              = uct_ud_mlx5_ep_am_short,
    .ep_am_bcopy              = uct_ud_mlx5_ep_am_bcopy,
    .ep_am_zcopy              = uct_ud_mlx5_ep_am_zcopy,

    .ep_pending_add           = uct_ud_ep_pending_add,
    .ep_pending_purge         = uct_ud_ep_pending_purge,

    .ep_flush                 = uct_ud_ep_flush
    },
    .arm_tx_cq                = uct_ud_mlx5_iface_arm_tx_cq,
    .arm_rx_cq                = uct_ud_mlx5_iface_arm_rx_cq,
    .handle_failure           = uct_ud_mlx5_iface_handle_failure
    },
    .progress                 = uct_ud_mlx5_iface_progress,
    .async_progress           = uct_ud_mlx5_iface_async_progress,
    .tx_skb                   = uct_ud_mlx5_ep_tx_ctl_skb,
};

static UCS_CLASS_INIT_FUNC(uct_ud_mlx5_iface_t,
                           uct_md_h md, uct_worker_h worker,
                           const uct_iface_params_t *params,
                           const uct_iface_config_t *tl_config)
{
    uct_ud_iface_config_t *config = ucs_derived_of(tl_config,
                                                   uct_ud_iface_config_t);
    ucs_status_t status;
    int i;

    ucs_trace_func("");

    UCS_CLASS_CALL_SUPER_INIT(uct_ud_iface_t, &uct_ud_mlx5_iface_ops,
                              md, worker, params, 0, config);

    status = uct_ib_mlx5_get_cq(self->super.super.send_cq, &self->tx.cq);
    if (status != UCS_OK) {
        return status;
    }
    if (uct_ib_mlx5_cqe_size(&self->tx.cq) != sizeof(struct mlx5_cqe64)) {
        ucs_error("TX CQE size (%d) is not %d",
                  uct_ib_mlx5_cqe_size(&self->tx.cq),
                  (int)sizeof(struct mlx5_cqe64));
        return UCS_ERR_IO_ERROR;
    }

    status = uct_ib_mlx5_get_cq(self->super.super.recv_cq, &self->rx.cq);
    if (status != UCS_OK) {
        return status;
    }

    if (uct_ib_mlx5_cqe_size(&self->rx.cq) != sizeof(struct mlx5_cqe64)) {
        ucs_error("RX CQE size (%d) is not %d",
                  uct_ib_mlx5_cqe_size(&self->rx.cq),
                  (int)sizeof(struct mlx5_cqe64));
        return UCS_ERR_IO_ERROR;
    }

    status = uct_ib_mlx5_get_txwq(self->super.super.super.worker, self->super.qp,
                                  &self->tx.wq);
    if (status != UCS_OK) {
        return status;
    }
    self->super.tx.available = self->tx.wq.bb_max;

    status = uct_ib_mlx5_get_rxwq(self->super.qp, &self->rx.wq);
    if (status != UCS_OK) {
        return status;
    }

    /* write buffer sizes */
    for (i = 0; i <= self->rx.wq.mask; i++) {
        self->rx.wq.wqes[i].byte_count = htonl(self->super.super.config.rx_payload_offset +
                                               self->super.super.config.seg_size);
    }
    while (self->super.rx.available >= self->super.super.config.rx_max_batch) {
        uct_ud_mlx5_iface_post_recv(self);
    }

    status = uct_ud_iface_complete_init(&self->super);
    if (status != UCS_OK) {
        return status;
    }

    return UCS_OK;
}


static UCS_CLASS_CLEANUP_FUNC(uct_ud_mlx5_iface_t)
{
    ucs_trace_func("");
    uct_ud_enter(&self->super);
    UCT_UD_IFACE_DELETE_EPS(&self->super, uct_ud_mlx5_ep_t);
    uct_ud_iface_begin_cleanup(&self->super);
    uct_ib_mlx5_put_txwq(self->super.super.super.worker, &self->tx.wq);
    uct_ud_leave(&self->super);
}

UCS_CLASS_DEFINE(uct_ud_mlx5_iface_t, uct_ud_iface_t);

static UCS_CLASS_DEFINE_NEW_FUNC(uct_ud_mlx5_iface_t, uct_iface_t, uct_md_h,
                                 uct_worker_h, const uct_iface_params_t*,
                                 const uct_iface_config_t*);

static UCS_CLASS_DEFINE_DELETE_FUNC(uct_ud_mlx5_iface_t, uct_iface_t);

static ucs_status_t
uct_ud_mlx5_query_resources(uct_md_h md,
                            uct_tl_resource_desc_t **resources_p,
                            unsigned *num_resources_p)
{
    ucs_trace_func("");
    /* TODO take transport overhead into account */
    return uct_ib_device_query_tl_resources(&ucs_derived_of(md, uct_ib_md_t)->dev,
                                            "ud_mlx5", UCT_IB_DEVICE_FLAG_MLX5_PRM,
                                            resources_p, num_resources_p);
}

UCT_TL_COMPONENT_DEFINE(uct_ud_mlx5_tl,
                        uct_ud_mlx5_query_resources,
                        uct_ud_mlx5_iface_t,
                        "ud_mlx5",
                        "UD_MLX5_",
                        uct_ud_iface_config_table,
                        uct_ud_iface_config_t);
UCT_MD_REGISTER_TL(&uct_ib_mdc, &uct_ud_mlx5_tl);<|MERGE_RESOLUTION|>--- conflicted
+++ resolved
@@ -477,13 +477,9 @@
     ucs_status_t status;
     int is_global;
 
-<<<<<<< HEAD
-    status = uct_ib_iface_mlx5_get_av(&iface->super.super, ib_addr, 
-                                      &ep->av, &ep->grh_av, &is_global);
-=======
-    status = uct_ib_iface_create_ah(&iface->super.super, ib_addr,
-                                    ep->super.path_bits, &ah, &is_global);
->>>>>>> 2b4192c0
+    status = uct_ib_iface_mlx5_get_av(&iface->super.super, ib_addr,
+                                      ep->super.path_bits, &ep->av, &ep->grh_av,
+                                      &is_global);
     if (status != UCS_OK) {
         return status;
     }
