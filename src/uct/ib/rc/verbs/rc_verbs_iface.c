/**
* Copyright (C) Mellanox Technologies Ltd. 2001-2014.  ALL RIGHTS RESERVED.
*
* See file LICENSE for terms.
*/

#include "rc_verbs.h"
#include "rc_verbs_common.h"

#include <uct/api/uct.h>
#include <uct/ib/rc/base/rc_iface.h>
#include <uct/ib/base/ib_device.h>
#include <uct/ib/base/ib_log.h>
#include <uct/base/uct_md.h>
#include <ucs/arch/bitops.h>
#include <ucs/arch/cpu.h>
#include <ucs/debug/log.h>
#include <string.h>

static uct_rc_iface_ops_t uct_rc_verbs_iface_ops;

static ucs_config_field_t uct_rc_verbs_iface_config_table[] = {
  {"RC_", "", NULL,
   ucs_offsetof(uct_rc_verbs_iface_config_t, super),
   UCS_CONFIG_TYPE_TABLE(uct_rc_iface_config_table)},

  {"", "", NULL,
   ucs_offsetof(uct_rc_verbs_iface_config_t, verbs_common),
   UCS_CONFIG_TYPE_TABLE(uct_rc_verbs_iface_common_config_table)},

  {"", "", NULL,
   ucs_offsetof(uct_rc_verbs_iface_config_t, fc),
   UCS_CONFIG_TYPE_TABLE(uct_rc_fc_config_table)},

#if IBV_EXP_HW_TM
  {"TM_ENABLE", "y",
   "Enable HW tag matching",
   ucs_offsetof(uct_rc_verbs_iface_config_t, tm.enable), UCS_CONFIG_TYPE_BOOL},

  {"TM_LIST_SIZE", "64",
   "Limits the number of tags posted to the HW for matching. The actual limit \n"
   "is a minimum between this value and the maximum value supported by the HW. \n"
   "-1 means no limit.",
   ucs_offsetof(uct_rc_verbs_iface_config_t, tm.list_size), UCS_CONFIG_TYPE_UINT},

  {"TM_RX_RNDV_QUEUE_LEN", "128",
   "Length of receive queue in the QP owned by the device. It is used for receiving \n"
   "RNDV Complete messages sent by the device",
   ucs_offsetof(uct_rc_verbs_iface_config_t, tm.rndv_queue_len), UCS_CONFIG_TYPE_UINT},
#endif

  {NULL}
};

static void uct_rc_verbs_handle_failure(uct_ib_iface_t *ib_iface, void *arg)
{
    uct_rc_verbs_ep_t *ep;
    struct ibv_wc     *wc    = arg;
    uct_rc_iface_t    *iface = ucs_derived_of(ib_iface, uct_rc_iface_t);

    ep = ucs_derived_of(uct_rc_iface_lookup_ep(iface, wc->qp_num),
                        uct_rc_verbs_ep_t);
    if (!ep) {
        return;
    }

    ucs_log(iface->super.super.config.failure_level,
            "Send completion with error: %s",
            ibv_wc_status_str(wc->status));

    uct_rc_ep_failed_purge_outstanding(&ep->super.super.super, ib_iface,
                                       &ep->super.txqp);
}

static void uct_rc_verbs_ep_set_failed(uct_ib_iface_t *iface, uct_ep_h ep)
{
    uct_set_ep_failed(&UCS_CLASS_NAME(uct_rc_verbs_ep_t), ep, &iface->super.super);
}

void uct_rc_verbs_ep_am_packet_dump(uct_base_iface_t *base_iface,
                                    uct_am_trace_type_t type,
                                    void *data, size_t length,
                                    size_t valid_length,
                                    char *buffer, size_t max)
{
    uct_rc_verbs_iface_t *iface = ucs_derived_of(base_iface,
                                                 uct_rc_verbs_iface_t);
    uct_rc_ep_am_packet_dump(base_iface, type,
                             data + iface->verbs_common.config.notag_hdr_size,
                             length - iface->verbs_common.config.notag_hdr_size,
                             valid_length, buffer, max);
}

static UCS_F_ALWAYS_INLINE void
uct_rc_verbs_iface_poll_tx(uct_rc_verbs_iface_t *iface)
{
    uct_rc_verbs_ep_t *ep;
    uint16_t count;
    int i;
    unsigned num_wcs = iface->super.super.config.tx_max_poll;
    struct ibv_wc wc[num_wcs];
    ucs_status_t status;

    UCT_RC_VERBS_IFACE_FOREACH_TXWQE(&iface->super, i, wc, num_wcs) {
        count = uct_rc_verbs_txcq_get_comp_count(&wc[i]);
        ep = ucs_derived_of(uct_rc_iface_lookup_ep(&iface->super, wc[i].qp_num),
                            uct_rc_verbs_ep_t);
        ucs_trace_poll("rc_verbs iface %p tx_wc: ep %p qpn 0x%x count %d",
                       iface, ep, wc[i].qp_num, count);

        if (ucs_unlikely((wc[i].status != IBV_WC_SUCCESS) || (ep == NULL))) {
            iface->super.super.ops->handle_failure(&iface->super.super, &wc[i]);
            continue;
        }
        uct_rc_verbs_txqp_completed(&ep->super.txqp, &ep->txcnt, count);

        uct_rc_txqp_completion_desc(&ep->super.txqp, ep->txcnt.ci);
        ucs_arbiter_group_schedule(&iface->super.tx.arbiter, &ep->super.arb_group);
    }
    iface->super.tx.cq_available += num_wcs;
    ucs_arbiter_dispatch(&iface->super.tx.arbiter, 1, uct_rc_ep_process_pending, NULL);
}

void uct_rc_verbs_iface_progress(void *arg)
{
    uct_rc_verbs_iface_t *iface = arg;
    ucs_status_t status;

    status = uct_rc_verbs_iface_poll_rx_common(&iface->super);
    if (status == UCS_ERR_NO_PROGRESS) {
        uct_rc_verbs_iface_poll_tx(iface);
    }
}

#if IBV_EXP_HW_TM
/* This function check whether the error occured due to "MESSAGE_TRUNCATED"
 * error in Tag Matching (i.e. if posted buffer was not enough to fit the
 * incoming message). If this is the case the error should be reported in
 * the corresponding callback and QP should be reset back to normal. Otherwise
 * treat the error as fatal. */
static UCS_F_NOINLINE void
uct_rc_verbs_iface_wc_error(uct_rc_verbs_iface_t *iface, int status)
{
    /* TODO: handle MSG TRUNCATED error */
    ucs_fatal("Receive completion with error on XRQ: %s",
              ibv_wc_status_str(status));
}

static UCS_F_ALWAYS_INLINE ucs_status_t
uct_rc_verbs_iface_post_op(uct_rc_verbs_iface_t *iface, struct ibv_exp_ops_wr *wr,
                           struct ibv_sge *sge, size_t sge_cnt, int op,
                           uct_tag_context_t *ctx, int flags)
{
    struct ibv_exp_ops_wr *bad_wr;
    int ret;

    UCT_RC_VERBS_FILL_TM_OP_WR(iface, wr, sge, sge_cnt, op, ctx, flags);

    ret = ibv_exp_post_srq_ops(iface->tm.xrq.srq, wr, &bad_wr);
    if (ret) {
        ucs_error("ibv_exp_post_srq_ops(op=%d) failed: %m (%d)", op, ret);
        return UCS_ERR_IO_ERROR;
    }
    return UCS_OK;
}

static UCS_F_ALWAYS_INLINE void
uct_rc_verbs_iface_tag_handle_exp(uct_rc_verbs_iface_t *iface,
                                  struct ibv_exp_wc *wc)
{
    uct_tag_context_t *ctx        = (uct_tag_context_t*)wc->wr_id;
    uct_rc_verbs_ctx_priv_t *priv = uct_rc_verbs_iface_ctx_priv(ctx);

    if (wc->exp_wc_flags & IBV_EXP_WC_TM_MATCH) {
        /* Need to keep app_ctx in case DATA will come with immediate */
        priv->imm_data = wc->tm_info.priv;
        priv->tag      = wc->tm_info.tag;
        ctx->tag_consumed_cb(ctx);
    }

    if (wc->exp_wc_flags & IBV_EXP_WC_TM_DATA_VALID) {
        priv->imm_data = uct_rc_verbs_tag_imm_data_unpack(wc, priv->imm_data);
        if (UCT_RC_VERBS_TM_IS_SW_RNDV(wc->exp_wc_flags, priv->imm_data)) {
            ctx->rndv_cb(ctx, priv->tag, priv->buffer, wc->byte_len, UCS_OK);
        } else {
            ctx->completed_cb(ctx, priv->tag, priv->imm_data,
                              wc->byte_len, UCS_OK);
        }
        ++iface->tm.tag_available;
    }
}

static UCS_F_ALWAYS_INLINE void
uct_rc_verbs_iface_unexp_consumed(uct_rc_verbs_iface_t *iface,
                                  uct_ib_iface_recv_desc_t *ib_desc,
                                  uct_rc_verbs_release_desc_t *release,
                                  ucs_status_t status)
{
    struct ibv_exp_ops_wr wr;
    void *udesc;

    if (status == UCS_OK) {
        ucs_mpool_put_inline(ib_desc);
    } else {
        udesc = (char*)ib_desc + release->offset;
        uct_recv_desc(udesc) = &release->super;
    }

    if (ucs_unlikely(!(++iface->tm.unexpected_cnt % IBV_DEVICE_MAX_UNEXP_COUNT))) {
        uct_rc_verbs_iface_post_op(iface, &wr, NULL, 0, IBV_EXP_WR_TAG_SYNC,
                                   NULL, 0);
    }
    ++iface->tm.xrq.available;
}

static UCS_F_ALWAYS_INLINE void
uct_rc_verbs_iface_tag_handle_unexp(uct_rc_verbs_iface_t *iface,
                                    struct ibv_exp_wc *wc)
{
    uct_ib_md_t *ib_md = uct_ib_iface_md(&iface->super.super);
    uct_ib_iface_recv_desc_t *ib_desc = (uct_ib_iface_recv_desc_t*)(uintptr_t)wc->wr_id;
    struct ibv_exp_tmh *tmh = uct_ib_iface_recv_desc_hdr(&iface->super.super, ib_desc);
    uct_rc_hdr_t *rc_hdr;
    uint64_t imm_data;
    ucs_status_t status;
    void *rb;
    int found;
    uct_completion_t *rndv_comp;
    struct ibv_exp_tmh_rvh *rvh;

    VALGRIND_MAKE_MEM_DEFINED(tmh, wc->byte_len);

    switch (tmh->opcode) {
    case IBV_EXP_TMH_EAGER:
        imm_data = uct_rc_verbs_tag_imm_data_unpack(wc, ntohl(tmh->app_ctx));

        if (UCT_RC_VERBS_TM_IS_SW_RNDV(wc->exp_wc_flags, imm_data)) {
            status = iface->tm.rndv_unexp.cb(iface->tm.rndv_unexp.arg,
                                             UCT_CB_FLAG_DESC, be64toh(tmh->tag), tmh + 1,
                                             wc->byte_len - sizeof(*tmh), 0ul, 0,
                                             NULL);
        } else {
            status = iface->tm.eager_unexp.cb(iface->tm.eager_unexp.arg,
                                              tmh + 1, wc->byte_len - sizeof(*tmh),
                                              UCT_CB_FLAG_DESC, be64toh(tmh->tag), imm_data);
        }
        uct_rc_verbs_iface_unexp_consumed(iface, ib_desc,
                                          &iface->tm.eager_desc, status);
        break;

    case IBV_EXP_TMH_NO_TAG:
        rc_hdr = (uct_rc_hdr_t*)((char*)tmh + iface->verbs_common.config.notag_hdr_size);
        uct_ib_log_recv_completion(&iface->super.super, IBV_QPT_RC, wc, rc_hdr,
                                   wc->byte_len - iface->verbs_common.config.notag_hdr_size,
                                   uct_rc_ep_am_packet_dump);
        uct_rc_verbs_iface_handle_am(&iface->super, rc_hdr, wc->wr_id, wc->qp_num,
                                     wc->byte_len - iface->verbs_common.config.notag_hdr_size,
                                     wc->imm_data, wc->slid);
        ++iface->tm.xrq.available;
        break;

    case IBV_EXP_TMH_RNDV:
        rvh = (struct ibv_exp_tmh_rvh*)(tmh + 1);
        /* Create "packed" rkey to pass it in the callback */
        rb = uct_md_fill_md_name(&ib_md->super, (char*)tmh + wc->byte_len);
        uct_ib_md_pack_rkey(ntohl(rvh->rkey), UCT_IB_INVALID_RKEY, rb);

        status = iface->tm.rndv_unexp.cb(iface->tm.rndv_unexp.arg, UCT_CB_FLAG_DESC,
                                         be64toh(tmh->tag), rvh + 1, wc->byte_len -
                                         (sizeof(*tmh) + sizeof(*rvh)), be64toh(rvh->va),
                                         ntohl(rvh->len), (char*)tmh + wc->byte_len);

        uct_rc_verbs_iface_unexp_consumed(iface, ib_desc,
                                          &iface->tm.rndv_desc, status);
        break;

    case IBV_EXP_TMH_FIN:
        found = ucs_ptr_array_lookup(&iface->tm.rndv_comps, ntohl(tmh->app_ctx),
                                     rndv_comp);
        ucs_assert_always(found > 0);
        uct_invoke_completion(rndv_comp, UCS_OK);
        ucs_ptr_array_remove(&iface->tm.rndv_comps, ntohl(tmh->app_ctx), 0);
        ucs_mpool_put_inline(ib_desc);
        ++iface->super.rx.srq.available;
        break;

    default:
        ucs_fatal("Unsupported packet arrived %d", tmh->opcode);
        break;
    }
}

static UCS_F_ALWAYS_INLINE ucs_status_t
uct_rc_verbs_iface_poll_rx_tm(uct_rc_verbs_iface_t *iface)
{
    unsigned num_wcs    = iface->super.super.config.rx_max_poll;
    ucs_status_t status = UCS_OK;
    struct ibv_exp_wc wc[num_wcs];
    uct_tag_context_t *ctx;
    uct_rc_verbs_ctx_priv_t *priv;
    int i;

    num_wcs = ibv_exp_poll_cq(iface->super.super.recv_cq, num_wcs, wc,
                              sizeof(wc[0]));
    if (num_wcs <= 0) {
        if (ucs_likely(num_wcs == 0)) {
            status = UCS_ERR_NO_PROGRESS;
            goto out;
        }
        ucs_fatal("Failed to poll receive CQ %d", num_wcs);
    }

    for (i = 0; i < num_wcs; ++i) {
        if (ucs_unlikely(wc[i].status != IBV_WC_SUCCESS)) {
            uct_rc_verbs_iface_wc_error(iface, wc[i].status);
            continue;
        }

        switch (wc[i].exp_opcode) {
        case IBV_EXP_WC_TM_NO_TAG:
        case IBV_EXP_WC_RECV:
            uct_rc_verbs_iface_tag_handle_unexp(iface, &wc[i]);
            break;

        case IBV_EXP_WC_TM_RECV:
            if (wc[i].exp_wc_flags & (IBV_EXP_WC_TM_MATCH | IBV_EXP_WC_TM_DATA_VALID)) {
                uct_rc_verbs_iface_tag_handle_exp(iface, &wc[i]);
            } else {
                uct_rc_verbs_iface_tag_handle_unexp(iface, &wc[i]);
            }
            break;

        case IBV_EXP_WC_TM_DEL:
            ctx  = (uct_tag_context_t*)wc[i].wr_id;
            priv = uct_rc_verbs_iface_ctx_priv(ctx);
            ctx->completed_cb(ctx, priv->tag, 0, priv->length,
                              UCS_ERR_CANCELED);
            ++iface->tm.tag_available;
            break;

        case IBV_EXP_WC_TM_ADD:
            ++iface->tm.num_outstanding;
            break;

        default:
            ucs_error("Wrong opcode in CQE %d", wc[i].exp_opcode);
            break;

        }
    }
    /* TODO: Add stat */
out:
    /* All tag unexpected and AM messages arrive to XRQ */
    uct_rc_verbs_iface_post_recv_common(&iface->super, &iface->tm.xrq, 0);

    /* Only RNDV FIN messages arrive to SRQ (sent by FW) */
    uct_rc_verbs_iface_post_recv_common(&iface->super, &iface->super.rx.srq, 0);
    return status;
}

void uct_rc_verbs_iface_progress_tm(void *arg)
{
    uct_rc_verbs_iface_t *iface = arg;
    ucs_status_t status;

    status = uct_rc_verbs_iface_poll_rx_tm(iface);
    if (status == UCS_ERR_NO_PROGRESS) {
        uct_rc_verbs_iface_poll_tx(iface);
    }
}

static ucs_status_t uct_rc_verbs_iface_tag_recv_zcopy(uct_iface_h tl_iface,
                                                      uct_tag_t tag,
                                                      uct_tag_t tag_mask,
                                                      const uct_iov_t *iov,
                                                      size_t iovcnt,
                                                      uct_tag_context_t *ctx)
{
    uct_rc_verbs_ctx_priv_t *priv = (uct_rc_verbs_ctx_priv_t*)ctx->priv;
    uct_rc_verbs_iface_t *iface   = ucs_derived_of(tl_iface,
                                                   uct_rc_verbs_iface_t);
    ucs_status_t status;
    struct ibv_sge sge[UCT_IB_MAX_IOV];
    struct ibv_exp_ops_wr wr;
    size_t sge_cnt;

    UCT_CHECK_IOV_SIZE(iovcnt, 1ul, "uct_rc_verbs_iface_tag_recv_zcopy");
    UCT_RC_VERBS_CHECK_TAG(iface);

    sge_cnt        = uct_ib_verbs_sge_fill_iov(sge, iov, iovcnt);
    wr.tm.add.tag  = tag;
    wr.tm.add.mask = tag_mask;

    status = uct_rc_verbs_iface_post_op(iface, &wr, sge, sge_cnt,
                                        IBV_EXP_WR_TAG_ADD, ctx,
                                        IBV_EXP_OPS_SIGNALED);
    if (ucs_unlikely(status != UCS_OK)) {
        return status;
    }

    --iface->tm.tag_available;
    --iface->tm.num_outstanding;

    /* Save tag index in the device tags list returned by ibv_exp_post_srq_ops.
     * It may be needed for cancelling this posted tag. */
    priv->tag_handle = wr.tm.handle;
    priv->tag        = tag;
    priv->buffer     = iov->buffer; /* Only one iov is supported so far */
    priv->length     = uct_iov_total_length(iov, iovcnt);
    return UCS_OK;
}

static ucs_status_t uct_rc_verbs_iface_tag_recv_cancel(uct_iface_h tl_iface,
                                                       uct_tag_context_t *ctx,
                                                       int force)
{
   uct_rc_verbs_ctx_priv_t *priv = (uct_rc_verbs_ctx_priv_t*)ctx->priv;
   uct_rc_verbs_iface_t *iface   = ucs_derived_of(tl_iface,
                                                  uct_rc_verbs_iface_t);
   struct ibv_exp_ops_wr wr;
   int flags;

   wr.tm.handle = priv->tag_handle;

   if (force) {
       flags = 0;
       /* We will not get completion, so free one tag immediately */
       ++iface->tm.tag_available;
   } else {
       flags    = IBV_EXP_OPS_SIGNALED;
       wr.wr_id = (uint64_t)ctx; \
   }
   return uct_rc_verbs_iface_post_op(iface, &wr, NULL, 0, IBV_EXP_WR_TAG_DEL,
                                     ctx, flags);
}

static void uct_rc_verbs_iface_release_desc(uct_recv_desc_t *self, void *desc)
{
    uct_rc_verbs_release_desc_t *release = ucs_derived_of(self,
                                                          uct_rc_verbs_release_desc_t);
    void *ib_desc = desc - release->offset;
    ucs_mpool_put_inline(ib_desc);
}
#endif /* IBV_EXP_HW_TM */

static ucs_status_t uct_rc_verbs_iface_tag_init(uct_rc_verbs_iface_t *iface,
                                                uct_rc_verbs_iface_config_t *config)
{
#if IBV_EXP_HW_TM
    struct ibv_exp_create_srq_attr srq_init_attr;
    ucs_status_t status;
    int rx_hdr_len;
    uct_ib_md_t *md = ucs_derived_of(iface->super.super.super.md, uct_ib_md_t);

    if (UCT_RC_VERBS_TM_ENABLED(iface)) {
        /* Create XRQ with TM capability */
        memset(&srq_init_attr, 0, sizeof(srq_init_attr));
        srq_init_attr.base.attr.max_sge   = 1;
        srq_init_attr.base.attr.max_wr    = ucs_max(UCT_RC_VERBS_TAG_MIN_POSTED,
                                                    config->super.super.rx.queue_len);
        srq_init_attr.base.attr.srq_limit = 0;
        srq_init_attr.base.srq_context    = iface;
        srq_init_attr.srq_type            = IBV_EXP_SRQT_TAG_MATCHING;
        srq_init_attr.pd                  = md->pd;
        srq_init_attr.cq                  = iface->super.super.recv_cq;
        srq_init_attr.tm_cap.max_num_tags = iface->tm.tag_available;

        /* 2 ops for each tag (ADD + DEL) and extra tag for SYNC ops.
         * Do not rely on max_tag_ops device capability, so that XRQ creation
         * would fail if such # of ops is not supported (which is not expected).
         * TODO: Check that we have only outstanding sync operation at time.
         * We should stop preposting new unexp buffers if need to post SYNC and
         * the previous one is not completed yet. */
        srq_init_attr.tm_cap.max_ops      = 2 * iface->tm.tag_available + 1;
        srq_init_attr.comp_mask           = IBV_EXP_CREATE_SRQ_CQ |
                                            IBV_EXP_CREATE_SRQ_TM;

        iface->tm.xrq.srq = ibv_exp_create_srq(md->dev.ibv_context, &srq_init_attr);
        if (iface->tm.xrq.srq == NULL) {
            ucs_error("Failed to create TM XRQ: %m");
            return UCS_ERR_IO_ERROR;
        }

        /* Only ADD operations decrease num_outstanding counter. So, limit num_outstanding
         * to the number of tags, DEL and SYNC operations should be always successful. */
        iface->tm.num_outstanding = iface->tm.tag_available;

        iface->tm.xrq.available = srq_init_attr.base.attr.max_wr;
        --iface->tm.tag_available; /* 1 tag should be always available in HW match list */

        /* AM (NO_TAG) and eager messages have different header sizes.
         * Receive descriptor offsets are calculated based on AM hdr length.
         * Need to store headers difference for correct release of descriptors
         * consumed by unexpected eager messages. */
        rx_hdr_len = iface->super.super.config.rx_payload_offset -
                     iface->super.super.config.rx_hdr_offset;
        ucs_assert_always(sizeof(struct ibv_exp_tmh) >= rx_hdr_len);
        iface->tm.eager_desc.super.cb = uct_rc_verbs_iface_release_desc;
        iface->tm.eager_desc.offset   = sizeof(struct ibv_exp_tmh) - rx_hdr_len +
                                        iface->super.super.config.rx_headroom_offset;

        iface->tm.rndv_desc.super.cb = uct_rc_verbs_iface_release_desc;
        iface->tm.rndv_desc.offset   = iface->tm.eager_desc.offset +
                                       sizeof(struct ibv_exp_tmh_rvh);

        status = uct_rc_verbs_iface_prepost_recvs_common(&iface->super, &iface->tm.xrq);
        if (status != UCS_OK) {
            ibv_destroy_srq(iface->tm.xrq.srq);
            return status;
        }

        /* Init ptr array to store completions of RNDV operations. Index in
         * ptr_array is used as operation ID and is passed in "app_context"
         * of TM header. */
        ucs_ptr_array_init(&iface->tm.rndv_comps, 0, "rm_rndv_completions");
    }
#endif
    return UCS_OK;
}

static void uct_rc_verbs_iface_tag_preinit(uct_rc_verbs_iface_t *iface,
                                           uct_md_h md,
                                           uct_rc_verbs_iface_config_t *config,
                                           const uct_iface_params_t *params,
                                           unsigned *rx_cq_len,
                                           unsigned *srq_size,
                                           unsigned *rx_hdr_len,
                                           unsigned *short_mp_size)
{
#if IBV_EXP_HW_TM
    uct_ib_md_t *ib_md   = ucs_derived_of(md, uct_ib_md_t);
    uct_ib_device_t *dev = &ib_md->dev;
    struct ibv_exp_tmh tmh;

    iface->tm.enabled = UCT_RC_VERBS_TM_CONFIG(config, enable);

    if (IBV_DEVICE_TM_CAPS(dev, max_num_tags) &&
        UCT_RC_VERBS_TM_CONFIG(config, enable)) {

        UCS_STATIC_ASSERT(sizeof(uct_rc_verbs_ctx_priv_t) <= UCT_TAG_PRIV_LEN);

        iface->progress            = uct_rc_verbs_iface_progress_tm;
        iface->tm.eager_unexp.cb   = params->eager_cb;
        iface->tm.eager_unexp.arg  = params->eager_arg;
        iface->tm.rndv_unexp.cb    = params->rndv_cb;
        iface->tm.rndv_unexp.arg   = params->rndv_arg;
        iface->tm.unexpected_cnt   = 0;
        iface->tm.tag_available    = ucs_min(IBV_DEVICE_TM_CAPS(dev, max_num_tags),
                                             UCT_RC_VERBS_TM_CONFIG(config, list_size));

        /* There can be up to 3 CQEs for every posted tag: ADD, TM_CONSUMED
         * and MSG_ARRIVED. */
        *rx_cq_len     = config->super.super.rx.queue_len + iface->tm.tag_available * 2;
        *srq_size      = UCT_RC_VERBS_TM_CONFIG(config, rndv_queue_len);
        /* Only opcode (rather than the whole TMH) is sent with NO_TAG protocol */
        *rx_hdr_len    = sizeof(uct_rc_hdr_t) + sizeof(tmh.opcode);
        *short_mp_size = ucs_max(*rx_hdr_len, sizeof(struct ibv_exp_tmh));

        ucs_debug("Tag Matching enabled: tag list size %d", iface->tm.tag_available);
    } else
#endif
    {
        iface->progress = uct_rc_verbs_iface_progress;
        *rx_hdr_len     = *short_mp_size = sizeof(uct_rc_hdr_t);
        *rx_cq_len      = *srq_size = config->super.super.rx.queue_len;
    }
}

static void uct_rc_verbs_iface_tag_cleanup(uct_rc_verbs_iface_t *iface)
{
#if IBV_EXP_HW_TM
    if (UCT_RC_VERBS_TM_ENABLED(iface)) {
        if (ibv_destroy_srq(iface->tm.xrq.srq)) {
            ucs_warn("failed to destroy TM XRQ: %m");
        }
        ucs_ptr_array_cleanup(&iface->tm.rndv_comps);
    }
#endif
}

static void uct_rc_verbs_iface_init_inl_wrs(uct_rc_verbs_iface_t *iface)
{
    iface->verbs_common.config.notag_hdr_size =
        uct_rc_verbs_notag_header_fill(iface, iface->verbs_common.am_inl_hdr);

    memset(&iface->inl_am_wr, 0, sizeof(iface->inl_am_wr));
    iface->inl_am_wr.sg_list        = iface->verbs_common.inl_sge;
    iface->inl_am_wr.num_sge        = 2;
    iface->inl_am_wr.opcode         = IBV_WR_SEND;
    iface->inl_am_wr.send_flags     = IBV_SEND_INLINE;

    memset(&iface->inl_rwrite_wr, 0, sizeof(iface->inl_rwrite_wr));
    iface->inl_rwrite_wr.sg_list    = iface->verbs_common.inl_sge;
    iface->inl_rwrite_wr.num_sge    = 1;
    iface->inl_rwrite_wr.opcode     = IBV_WR_RDMA_WRITE;
    iface->inl_rwrite_wr.send_flags = IBV_SEND_SIGNALED | IBV_SEND_INLINE;
}

void uct_rc_verbs_iface_tag_query(uct_rc_verbs_iface_t *iface,
                                  uct_iface_attr_t *iface_attr)
{
#if IBV_EXP_HW_TM
    uct_ib_iface_t *ib_iface = &iface->super.super;
    uct_ib_device_t *dev     = uct_ib_iface_device(ib_iface);
    unsigned eager_hdr_size  = sizeof(struct ibv_exp_tmh);

    if (UCT_RC_VERBS_TM_ENABLED(iface)) {
        iface_attr->ep_addr_len = sizeof(uct_rc_verbs_ep_tm_address_t);

        /* Redefine AM caps, because we have to send TMH (with NO_TAG
         * operation) with every AM message. */
        iface_attr->cap.am.max_short -= iface->verbs_common.config.notag_hdr_size;
        if (iface_attr->cap.am.max_short <= 0) {
            iface_attr->cap.am.max_short = 0;
            iface_attr->cap.flags &= ~UCT_IFACE_FLAG_AM_SHORT;
        }

        iface_attr->cap.am.max_bcopy -= iface->verbs_common.config.notag_hdr_size;
        iface_attr->cap.am.max_zcopy -= iface->verbs_common.config.notag_hdr_size;
        iface_attr->cap.am.max_hdr   -= iface->verbs_common.config.notag_hdr_size;

        iface_attr->latency.growth   += 3e-9; /* + 3ns for TM QP */

        iface_attr->cap.flags        |= UCT_IFACE_FLAG_TAG_EAGER_BCOPY |
                                        UCT_IFACE_FLAG_TAG_EAGER_ZCOPY |
                                        UCT_IFACE_FLAG_TAG_RNDV_ZCOPY;

        iface_attr->cap.tag.eager.max_short =
        ucs_max(0, iface->verbs_common.config.max_inline - eager_hdr_size);

        if (iface_attr->cap.tag.eager.max_short > 0 ) {
            iface_attr->cap.flags |= UCT_IFACE_FLAG_TAG_EAGER_SHORT;
        }

        iface_attr->cap.tag.eager.max_bcopy = ib_iface->config.seg_size - eager_hdr_size;
        iface_attr->cap.tag.eager.max_zcopy = ib_iface->config.seg_size - eager_hdr_size;
        iface_attr->cap.tag.rndv.max_zcopy  = uct_ib_iface_port_attr(ib_iface)->max_msg_sz;
        iface_attr->cap.tag.rndv.max_hdr    = IBV_DEVICE_TM_CAPS(dev, max_rndv_hdr_size);

        iface_attr->cap.tag.eager.max_iov   = 1;
        iface_attr->cap.tag.rndv.max_iov    = 1;
        iface_attr->cap.tag.recv.max_iov    = 1;
        iface_attr->cap.tag.recv.min_recv   = 0;
    }
#endif
}

static ucs_status_t uct_rc_verbs_iface_query(uct_iface_h tl_iface, uct_iface_attr_t *iface_attr)
{
    uct_rc_verbs_iface_t *iface = ucs_derived_of(tl_iface, uct_rc_verbs_iface_t);

    uct_rc_iface_query(&iface->super, iface_attr);
    uct_rc_verbs_iface_common_query(&iface->verbs_common, &iface->super, iface_attr);
    iface_attr->latency.growth += 3e-9; /* 3ns per each extra QP */

    uct_rc_verbs_iface_tag_query(iface, iface_attr);

    return UCS_OK;
}

static UCS_CLASS_INIT_FUNC(uct_rc_verbs_iface_t, uct_md_h md, uct_worker_h worker,
                           const uct_iface_params_t *params,
                           const uct_iface_config_t *tl_config)
{
    uct_rc_verbs_iface_config_t *config =
                    ucs_derived_of(tl_config, uct_rc_verbs_iface_config_t);
    ucs_status_t status;
    struct ibv_qp_cap cap;
    struct ibv_qp *qp;
    unsigned srq_size;
    unsigned rx_hdr_len;
    unsigned short_mp_size;
    unsigned rx_cq_len;
    size_t max_hdr_len;

    uct_rc_verbs_iface_tag_preinit(self, md, config, params, &rx_cq_len, &srq_size,
                                   &rx_hdr_len, &short_mp_size);

    UCS_CLASS_CALL_SUPER_INIT(uct_rc_iface_t, &uct_rc_verbs_iface_ops, md,
                              worker, params, &config->super, 0, rx_cq_len,
                              rx_hdr_len, srq_size, sizeof(uct_rc_fc_request_t));

    self->config.tx_max_wr           = ucs_min(config->verbs_common.tx_max_wr,
                                               self->super.config.tx_qp_len);
    self->super.config.tx_moderation = ucs_min(self->super.config.tx_moderation,
                                               self->config.tx_max_wr / 4);

    max_hdr_len = ucs_max(config->verbs_common.max_am_hdr, short_mp_size);
    status = uct_rc_verbs_iface_common_init(&self->verbs_common, &self->super,
                                            &config->verbs_common, &config->super,
                                            max_hdr_len);
    if (status != UCS_OK) {
        goto err;
    }

    status = uct_rc_verbs_iface_tag_init(self, config);
    if (status != UCS_OK) {
        goto err_common_cleanup;
    }

    uct_rc_verbs_iface_init_inl_wrs(self);

    /* Check FC parameters correctness */
    status = uct_rc_init_fc_thresh(&config->fc, &config->super, &self->super);
    if (status != UCS_OK) {
        goto err_tag_cleanup;
    }

    /* Create a dummy QP in order to find out max_inline */
    status = uct_rc_iface_qp_create(&self->super, IBV_QPT_RC, &qp, &cap,
                                    self->super.rx.srq.srq,
                                    self->super.config.tx_qp_len);
    if (status != UCS_OK) {
        goto err_tag_cleanup;
    }
    ibv_destroy_qp(qp);

    self->verbs_common.config.max_inline   = cap.max_inline_data;
    uct_ib_iface_set_max_iov(&self->super.super, cap.max_send_sge);

    status = uct_rc_verbs_iface_prepost_recvs_common(&self->super,
                                                     &self->super.rx.srq);
    if (status != UCS_OK) {
        goto err_tag_cleanup;
    }
    return UCS_OK;

err_tag_cleanup:
    uct_rc_verbs_iface_tag_cleanup(self);
err_common_cleanup:
    uct_rc_verbs_iface_common_cleanup(&self->verbs_common);
err:
    return status;
}

static UCS_CLASS_CLEANUP_FUNC(uct_rc_verbs_iface_t)
{
    uct_rc_verbs_iface_common_cleanup(&self->verbs_common);
    uct_rc_verbs_iface_tag_cleanup(self);
}

UCS_CLASS_DEFINE(uct_rc_verbs_iface_t, uct_rc_iface_t);
static UCS_CLASS_DEFINE_NEW_FUNC(uct_rc_verbs_iface_t, uct_iface_t, uct_md_h,
                                 uct_worker_h, const uct_iface_params_t*,
                                 const uct_iface_config_t*);
static UCS_CLASS_DEFINE_DELETE_FUNC(uct_rc_verbs_iface_t, uct_iface_t);

static uct_rc_iface_ops_t uct_rc_verbs_iface_ops = {
    {
    {
<<<<<<< HEAD
=======
    .iface_query              = uct_rc_verbs_iface_query,
    .iface_flush              = uct_rc_iface_flush,
    .iface_close              = UCS_CLASS_DELETE_FUNC_NAME(uct_rc_verbs_iface_t),
    .iface_wakeup_open        = uct_ib_iface_wakeup_open,
    .iface_wakeup_get_fd      = uct_ib_iface_wakeup_get_fd,
    .iface_wakeup_arm         = uct_ib_iface_wakeup_arm,
    .iface_wakeup_wait        = uct_ib_iface_wakeup_wait,
    .iface_wakeup_signal      = uct_ib_iface_wakeup_signal,
    .iface_wakeup_close       = uct_ib_iface_wakeup_close,
    .ep_create                = UCS_CLASS_NEW_FUNC_NAME(uct_rc_verbs_ep_t),
    .ep_get_address           = uct_rc_verbs_ep_get_address,
    .ep_connect_to_ep         = uct_rc_verbs_ep_connect_to_ep,
    .iface_get_device_address = uct_ib_iface_get_device_address,
    .iface_is_reachable       = uct_ib_iface_is_reachable,
    .ep_destroy               = UCS_CLASS_DELETE_FUNC_NAME(uct_rc_verbs_ep_t),
#if IBV_EXP_HW_TM
    .iface_tag_recv_zcopy     = uct_rc_verbs_iface_tag_recv_zcopy,
    .iface_tag_recv_cancel    = uct_rc_verbs_iface_tag_recv_cancel,
    .ep_tag_eager_short       = uct_rc_verbs_ep_tag_eager_short,
    .ep_tag_eager_bcopy       = uct_rc_verbs_ep_tag_eager_bcopy,
    .ep_tag_eager_zcopy       = uct_rc_verbs_ep_tag_eager_zcopy,
    .ep_tag_rndv_zcopy        = uct_rc_verbs_ep_tag_rndv_zcopy,
    .ep_tag_rndv_cancel       = uct_rc_verbs_ep_tag_rndv_cancel,
    .ep_tag_rndv_request      = uct_rc_verbs_ep_tag_rndv_request,
#endif
>>>>>>> e13c7e28
    .ep_am_short              = uct_rc_verbs_ep_am_short,
    .ep_am_bcopy              = uct_rc_verbs_ep_am_bcopy,
    .ep_am_zcopy              = uct_rc_verbs_ep_am_zcopy,
    .ep_put_short             = uct_rc_verbs_ep_put_short,
    .ep_put_bcopy             = uct_rc_verbs_ep_put_bcopy,
    .ep_put_zcopy             = uct_rc_verbs_ep_put_zcopy,
    .ep_get_bcopy             = uct_rc_verbs_ep_get_bcopy,
    .ep_get_zcopy             = uct_rc_verbs_ep_get_zcopy,
    .ep_atomic_add64          = uct_rc_verbs_ep_atomic_add64,
    .ep_atomic_fadd64         = uct_rc_verbs_ep_atomic_fadd64,
    .ep_atomic_swap64         = uct_rc_verbs_ep_atomic_swap64,
    .ep_atomic_cswap64        = uct_rc_verbs_ep_atomic_cswap64,
    .ep_atomic_add32          = uct_rc_verbs_ep_atomic_add32,
    .ep_atomic_fadd32         = uct_rc_verbs_ep_atomic_fadd32,
    .ep_atomic_swap32         = uct_rc_verbs_ep_atomic_swap32,
    .ep_atomic_cswap32        = uct_rc_verbs_ep_atomic_cswap32,
    .ep_pending_add           = uct_rc_ep_pending_add,
    .ep_pending_purge         = uct_rc_ep_pending_purge,
    .ep_flush                 = uct_rc_verbs_ep_flush,
    .ep_fence                 = uct_base_ep_fence,
    .ep_create                = UCS_CLASS_NEW_FUNC_NAME(uct_rc_verbs_ep_t),
    .ep_destroy               = UCS_CLASS_DELETE_FUNC_NAME(uct_rc_verbs_ep_t),
    .ep_get_address           = uct_rc_verbs_ep_get_address,
    .ep_connect_to_ep         = uct_rc_verbs_ep_connect_to_ep,
    .iface_flush              = uct_rc_iface_flush,
    .iface_fence              = uct_base_iface_fence,
#if HAVE_IBV_EX_HW_TM
    .iface_tag_recv_zcopy     = uct_rc_verbs_iface_tag_recv_zcopy,
    .iface_tag_recv_cancel    = uct_rc_verbs_iface_tag_recv_cancel,
    .ep_tag_eager_short       = uct_rc_verbs_ep_tag_eager_short,
    .ep_tag_eager_bcopy       = uct_rc_verbs_ep_tag_eager_bcopy,
    .ep_tag_eager_zcopy       = uct_rc_verbs_ep_tag_eager_zcopy,
    .ep_tag_rndv_zcopy        = uct_rc_verbs_ep_tag_rndv_zcopy,
    .ep_tag_rndv_cancel       = uct_rc_verbs_ep_tag_rndv_cancel,
    .ep_tag_rndv_request      = uct_rc_verbs_ep_tag_rndv_request,
#endif
    .iface_wakeup_open        = uct_ib_iface_wakeup_open,
    .iface_wakeup_get_fd      = uct_ib_iface_wakeup_get_fd,
    .iface_wakeup_arm         = uct_ib_iface_wakeup_arm,
    .iface_wakeup_wait        = uct_ib_iface_wakeup_wait,
    .iface_wakeup_signal      = uct_ib_iface_wakeup_signal,
    .iface_wakeup_close       = uct_ib_iface_wakeup_close,
    .iface_close              = UCS_CLASS_DELETE_FUNC_NAME(uct_rc_verbs_iface_t),
    .iface_query              = uct_rc_verbs_iface_query,
    .iface_get_device_address = uct_ib_iface_get_device_address,
    .iface_is_reachable       = uct_ib_iface_is_reachable
    },
    .arm_tx_cq                = uct_ib_iface_arm_tx_cq,
    .arm_rx_cq                = uct_ib_iface_arm_rx_cq,
    .handle_failure           = uct_rc_verbs_handle_failure,
    .set_ep_failed            = uct_rc_verbs_ep_set_failed
    },
    .fc_ctrl                  = uct_rc_verbs_ep_fc_ctrl,
    .fc_handler               = uct_rc_iface_fc_handler
};

static ucs_status_t uct_rc_verbs_query_resources(uct_md_h md,
                                                 uct_tl_resource_desc_t **resources_p,
                                                 unsigned *num_resources_p)
{
    uct_ib_md_t *ib_md = ucs_derived_of(md, uct_ib_md_t);

    return uct_ib_device_query_tl_resources(&ib_md->dev, "rc",
                                            (ib_md->config.eth_pause ? 0 : UCT_IB_DEVICE_FLAG_LINK_IB),
                                            resources_p, num_resources_p);
}

UCT_TL_COMPONENT_DEFINE(uct_rc_verbs_tl,
                        uct_rc_verbs_query_resources,
                        uct_rc_verbs_iface_t,
                        "rc",
                        "RC_VERBS_",
                        uct_rc_verbs_iface_config_table,
                        uct_rc_verbs_iface_config_t);
UCT_MD_REGISTER_TL(&uct_ib_mdc, &uct_rc_verbs_tl);<|MERGE_RESOLUTION|>--- conflicted
+++ resolved
@@ -748,34 +748,6 @@
 static uct_rc_iface_ops_t uct_rc_verbs_iface_ops = {
     {
     {
-<<<<<<< HEAD
-=======
-    .iface_query              = uct_rc_verbs_iface_query,
-    .iface_flush              = uct_rc_iface_flush,
-    .iface_close              = UCS_CLASS_DELETE_FUNC_NAME(uct_rc_verbs_iface_t),
-    .iface_wakeup_open        = uct_ib_iface_wakeup_open,
-    .iface_wakeup_get_fd      = uct_ib_iface_wakeup_get_fd,
-    .iface_wakeup_arm         = uct_ib_iface_wakeup_arm,
-    .iface_wakeup_wait        = uct_ib_iface_wakeup_wait,
-    .iface_wakeup_signal      = uct_ib_iface_wakeup_signal,
-    .iface_wakeup_close       = uct_ib_iface_wakeup_close,
-    .ep_create                = UCS_CLASS_NEW_FUNC_NAME(uct_rc_verbs_ep_t),
-    .ep_get_address           = uct_rc_verbs_ep_get_address,
-    .ep_connect_to_ep         = uct_rc_verbs_ep_connect_to_ep,
-    .iface_get_device_address = uct_ib_iface_get_device_address,
-    .iface_is_reachable       = uct_ib_iface_is_reachable,
-    .ep_destroy               = UCS_CLASS_DELETE_FUNC_NAME(uct_rc_verbs_ep_t),
-#if IBV_EXP_HW_TM
-    .iface_tag_recv_zcopy     = uct_rc_verbs_iface_tag_recv_zcopy,
-    .iface_tag_recv_cancel    = uct_rc_verbs_iface_tag_recv_cancel,
-    .ep_tag_eager_short       = uct_rc_verbs_ep_tag_eager_short,
-    .ep_tag_eager_bcopy       = uct_rc_verbs_ep_tag_eager_bcopy,
-    .ep_tag_eager_zcopy       = uct_rc_verbs_ep_tag_eager_zcopy,
-    .ep_tag_rndv_zcopy        = uct_rc_verbs_ep_tag_rndv_zcopy,
-    .ep_tag_rndv_cancel       = uct_rc_verbs_ep_tag_rndv_cancel,
-    .ep_tag_rndv_request      = uct_rc_verbs_ep_tag_rndv_request,
-#endif
->>>>>>> e13c7e28
     .ep_am_short              = uct_rc_verbs_ep_am_short,
     .ep_am_bcopy              = uct_rc_verbs_ep_am_bcopy,
     .ep_am_zcopy              = uct_rc_verbs_ep_am_zcopy,
@@ -802,7 +774,7 @@
     .ep_connect_to_ep         = uct_rc_verbs_ep_connect_to_ep,
     .iface_flush              = uct_rc_iface_flush,
     .iface_fence              = uct_base_iface_fence,
-#if HAVE_IBV_EX_HW_TM
+#if IBV_EXP_HW_TM
     .iface_tag_recv_zcopy     = uct_rc_verbs_iface_tag_recv_zcopy,
     .iface_tag_recv_cancel    = uct_rc_verbs_iface_tag_recv_cancel,
     .ep_tag_eager_short       = uct_rc_verbs_ep_tag_eager_short,
