--- conflicted
+++ resolved
@@ -9,14 +9,6 @@
 
 ## 1.10.1 RC2 (TBD)
 ### Bugfixes:
-<<<<<<< HEAD
-* Fix Infiniband port speed detection for HDR100
-* Fix build issues in gtest-all.cc and sock.c with GCC11
-* Fix performance degradation with cuda memory on self endpoint
-* Fix bug in JUCX listener connection handler.
-* Configurable loopback interface for TCP transport (disable by default).
-* Add support for DC full-handshake mode (off by default).
-=======
 * Fixes in Infiniband port speed detection for HDR100
 * Fixes in building gtest-all.cc and sock.c with GCC11
 * Fixes addressing performance degradation with cuda memory on a self endpoint
@@ -24,7 +16,7 @@
 * Fixed in configuration of loopback TCP transport (disable by default)
 * Fixes in RPM dependency on libibverbs
 * Fixes in ABI backward compatibility for active message protocol
->>>>>>> 457bd79a
+* Add support for DC full-handshake mode (off by default).
 
 ## 1.10.0 (March 9, 2021)
 ### Features:
